/*
 * This file is part of Cleanflight.
 *
 * Cleanflight is free software: you can redistribute it and/or modify
 * it under the terms of the GNU General Public License as published by
 * the Free Software Foundation, either version 3 of the License, or
 * (at your option) any later version.
 *
 * Cleanflight is distributed in the hope that it will be useful,
 * but WITHOUT ANY WARRANTY; without even the implied warranty of
 * MERCHANTABILITY or FITNESS FOR A PARTICULAR PURPOSE.  See the
 * GNU General Public License for more details.
 *
 * You should have received a copy of the GNU General Public License
 * along with Cleanflight.  If not, see <http://www.gnu.org/licenses/>.
 */

#include <stdbool.h>
#include <math.h>
#include "platform.h"
#include "debug.h"

#include "common/axis.h"
#include "common/maths.h"

#include "drivers/system.h"
#include "drivers/pwm_output.h"
#include "drivers/pwm_mapping.h"
#include "drivers/sensor.h"
#include "drivers/accgyro.h"
#include "drivers/system.h"

#include "rx/rx.h"

#include "io/gimbal.h"
#include "io/escservo.h"
#include "io/rc_controls.h"

#include "sensors/sensors.h"
#include "sensors/acceleration.h"
#include "sensors/gyro.h"

#include "flight/mixer.h"
#include "flight/failsafe.h"
#include "flight/pid.h"
#include "flight/imu.h"
#include "flight/lowpass.h"

#include "config/runtime_config.h"
#include "config/config.h"


#ifdef USE_SERVOS
#define TRI_TAIL_SERVO_ANGLE_MID (900)
#define TRI_YAW_FORCE_CURVE_SIZE (100)
#define TRI_TAIL_SERVO_MAX_ANGLE (500)

#define SERVO_CALIB_NUM_OF_MEAS (5)
#define IsDelayElapsed(timestamp_us, delay_us) ((uint32_t)(micros() - timestamp_us) >= delay_us)

typedef enum {
    IDLE = 0,
    INIT,
    LISTEN_SILENCE,
    SERVO_TO_START,
    DETECT_START,
    DETECT_END,
    CHECK_RESULTS,
    DONE
} servoCalibState_e;

typedef struct servoCalibration_s {
    bool active;
    uint8_t numOfMeasurements;
    uint8_t counter;
    uint16_t servoPosition;
    int16_t maxGyroSumIdle;
    servoCalibState_e state;
    uint16_t sumMeasurements;
    uint16_t lowestMeasurement;
    uint16_t highestMeasurement;
    uint32_t timestamp_us;
    bool firstTime;
    uint32_t baseTime;
    uint8_t counterLimit;
    uint16_t gyroPeakSum;
} servoCalibration_t;

#endif

#ifdef USE_SERVOS
extern float dT;

static servoCalibration_t servoCalib = {.state = IDLE, .active = false};
static int16_t tailServoMaxYawForce = 0;
static float tailServoThrustFactor = 0;
static int16_t tailServoMaxAngle = 0;
static int16_t tailServoSpeed = 0;
static float virtualServoAngle = TRI_TAIL_SERVO_ANGLE_MID / 10.0f;
static int16_t yawForceCurve[TRI_YAW_FORCE_CURVE_SIZE];
static int16_t tailMotorPitchZeroAngle;
static int16_t tailMotorAccelerationDelay_ms = 30;
static int16_t tailMotorDecelerationDelay_ms = 100;
static int16_t tailMotorAccelerationDelay_angle;
static int16_t tailMotorDecelerationDelay_angle;

static servoParam_t * gpTailServoConf;
static int16_t *gpTailServo;
static mixerConfig_t *gpMixerConfig;

static uint16_t getServoValueAtAngle(servoParam_t * servoConf, uint16_t angle);
static float getPitchCorrectionAtTailAngle(float angle);
static uint16_t getAngleFromYawCurveAtForce(int16_t force);
static uint16_t getServoAngle(servoParam_t * servoConf, uint16_t servoValue);
static uint16_t getPitchCorrectionMaxPhaseShift(int16_t servoAngle,
        int16_t servoSetpointAngle,
        int16_t motorAccelerationDelayAngle,
        int16_t motorDecelerationDelayAngle,
        int16_t motorDirectionChangeAngle);
static int16_t getGyroSum();
static void virtualServoStep(float dT, servoParam_t *servoConf, uint16_t servoValue);
static void triServoCalibrationStep();

#endif

void triInitMixer(servoParam_t *pTailServoConfig,
        int16_t *pTailServo,
        mixerConfig_t *mixerConfig)
{
    gpTailServoConf = pTailServoConfig;
    gpTailServo = pTailServo;

    tailServoThrustFactor = mixerConfig->tri_tail_motor_thrustfactor / 10.0f;
    tailServoMaxAngle = mixerConfig->tri_servo_angle_at_max;
    tailServoSpeed = mixerConfig->tri_tail_servo_speed;
    gpMixerConfig = mixerConfig;
    // DERIVATE(1/(sin(x)-cos(x)/tailServoThrustFactor)) = 0
    // Multiplied by 10 to get decidegrees
    tailMotorPitchZeroAngle = 10.0f * 2.0f * (atanf(((sqrtf(tailServoThrustFactor * tailServoThrustFactor + 1) + 1) / tailServoThrustFactor)));

    tailMotorAccelerationDelay_angle = 10.0f * (tailMotorAccelerationDelay_ms / 1000.0f) * tailServoSpeed;
    tailMotorDecelerationDelay_angle = 10.0f * (tailMotorDecelerationDelay_ms / 1000.0f) * tailServoSpeed;

    const int16_t minAngle = TRI_TAIL_SERVO_ANGLE_MID - tailServoMaxAngle;
    const int16_t maxAngle = TRI_TAIL_SERVO_ANGLE_MID + tailServoMaxAngle;
    int16_t maxNegForce = 0;
    int16_t maxPosForce = 0;

    int16_t angle = TRI_TAIL_SERVO_ANGLE_MID - TRI_TAIL_SERVO_MAX_ANGLE;
    for (int32_t i = 0; i < TRI_YAW_FORCE_CURVE_SIZE; i++)
    {
        const float angleRad = DEGREES_TO_RADIANS(angle / 10.0f);
        yawForceCurve[i] = 1000.0f * (-tailServoThrustFactor * cosf(angleRad) - sinf(angleRad)) * getPitchCorrectionAtTailAngle(angleRad);
        // Only calculate the top forces in the configured angle range
        if ((angle >= minAngle) && (angle <= maxAngle))
        {
            maxNegForce = MIN(yawForceCurve[i], maxNegForce);
            maxPosForce = MAX(yawForceCurve[i], maxPosForce);
        }
        angle += 10;
    }

    tailServoMaxYawForce = MIN(ABS(maxNegForce), ABS(maxPosForce));
}

float triGetVirtualServoAngle()
{
    return virtualServoAngle;
}

uint16_t triGetLinearServoValue(servoParam_t *servoConf, uint16_t servoValue)
{
    const int16_t servoMid = servoConf->middle;
    // First find the yaw force at given servo value from a linear curve
    const int16_t servoRange = (servoValue < servoMid) ? servoMid - servoConf->min : servoConf->max - servoMid;
    const int16_t linearYawForceAtValue = (int32_t)(tailServoMaxYawForce) * (servoValue - servoMid) / servoRange;
    const int16_t correctedAngle = getAngleFromYawCurveAtForce(linearYawForceAtValue);
    return getServoValueAtAngle(servoConf, correctedAngle);
}

static int16_t getGyroSum()
{
    return ABS(gyroADC[X]) + ABS(gyroADC[Y]) + ABS(gyroADC[Z]);
}

void triServoMixer()
{
    if (ARMING_FLAG(ARMED))
    {
        *gpTailServo = triGetLinearServoValue(gpTailServoConf, *gpTailServo);
    }
    else
    {
        triServoCalibrationStep();
        if (servoCalib.active)
        {
            *gpTailServo = servoCalib.servoPosition;
        }
    }

    virtualServoStep(dT, gpTailServoConf, *gpTailServo);
}

int16_t triGetMotorCorrection(uint8_t motorIndex)
{
    uint16_t correction = 0;
    if (motorIndex == 0)
    {
        // Adjust tail motor speed based on servo angle. Check how much to adjust speed from pitch force curve based on servo angle.
        // Take motor speed up lag into account by shifting the phase of the curve
        // Not taking into account the motor braking lag (yet)
        const int16_t servoAngle = triGetVirtualServoAngle() * 10.0f;
        const int16_t servoSetpointAngle = getServoAngle(gpTailServoConf, *gpTailServo);

        uint16_t maxPhaseShift = getPitchCorrectionMaxPhaseShift(servoAngle, servoSetpointAngle, tailMotorAccelerationDelay_angle, tailMotorDecelerationDelay_angle, tailMotorPitchZeroAngle);

        int16_t angleDiff = servoSetpointAngle - servoAngle;
        if (ABS(angleDiff) > maxPhaseShift)
        {
            angleDiff = (int32_t)maxPhaseShift * angleDiff / ABS(angleDiff);
        }

        const int16_t futureServoAngle = constrain(servoAngle + angleDiff, TRI_TAIL_SERVO_ANGLE_MID - tailServoMaxAngle, TRI_TAIL_SERVO_ANGLE_MID + tailServoMaxAngle);
        uint16_t throttleMotorOutput = rcCommand[THROTTLE] - getCurrentMinthrottle();
        correction = (throttleMotorOutput * getPitchCorrectionAtTailAngle(DEGREES_TO_RADIANS(futureServoAngle / 10.0f))) - throttleMotorOutput;
    }

    return correction;
}

static uint16_t getServoValueAtAngle(servoParam_t *servoConf, uint16_t angle)
{
    int16_t servoMid = servoConf->middle;
    uint16_t servoValue;

    if (angle < TRI_TAIL_SERVO_ANGLE_MID)
    {
        int16_t servoMin = servoConf->min;
        servoValue = (int32_t)(angle - tailServoMaxAngle) * (servoMid - servoMin) / (TRI_TAIL_SERVO_ANGLE_MID - tailServoMaxAngle) + servoMin;
    }
    else if (angle > TRI_TAIL_SERVO_ANGLE_MID)
    {
        servoValue = (int32_t)(angle - TRI_TAIL_SERVO_ANGLE_MID) * (servoConf->max - servoMid) / tailServoMaxAngle + servoMid;
    }
    else
    {
        servoValue = servoMid;
    }

    return servoValue;
}

static float getPitchCorrectionAtTailAngle(float angle)
{
    return 1 / (sin_approx(angle) - cos_approx(angle) / tailServoThrustFactor);
}

static uint16_t getAngleFromYawCurveAtForce(int16_t force)
{
    if (force < yawForceCurve[0]) // No force that low
    {
        return TRI_TAIL_SERVO_ANGLE_MID - TRI_TAIL_SERVO_MAX_ANGLE;
    }
    else if (!(force < yawForceCurve[TRI_YAW_FORCE_CURVE_SIZE - 1])) // No force that high
    {
        return TRI_TAIL_SERVO_ANGLE_MID + TRI_TAIL_SERVO_MAX_ANGLE;
    }
    // Binary search: yawForceCurve[lower] <= force, yawForceCurve[higher] > force
    int32_t lower = 0, higher = TRI_YAW_FORCE_CURVE_SIZE - 1;
    while (higher > lower + 1)
    {
        const int32_t mid = (lower + higher) / 2;
        if (yawForceCurve[mid] > force)
        {
            higher = mid;
        }
        else
        {
            lower = mid;
        }
    }
    // Interpolating
    return TRI_TAIL_SERVO_ANGLE_MID - TRI_TAIL_SERVO_MAX_ANGLE + lower * 10 + (int32_t)(force - yawForceCurve[lower]) * 10 / (yawForceCurve[higher] - yawForceCurve[lower]);
}

static uint16_t getServoAngle(servoParam_t *servoConf, uint16_t servoValue)
{
    const int16_t midValue = servoConf->middle;
    const int16_t endValue = servoValue < midValue ? servoConf->min : servoConf->max;
    const int16_t endAngle = servoValue < midValue ? TRI_TAIL_SERVO_ANGLE_MID - tailServoMaxAngle : TRI_TAIL_SERVO_ANGLE_MID + tailServoMaxAngle;
    const int16_t servoAngle = (int32_t)(endAngle - TRI_TAIL_SERVO_ANGLE_MID) * (servoValue - midValue) / (endValue - midValue) + TRI_TAIL_SERVO_ANGLE_MID;
    return servoAngle;
}

static uint16_t getPitchCorrectionMaxPhaseShift(int16_t servoAngle,
        int16_t servoSetpointAngle,
        int16_t motorAccelerationDelayAngle,
        int16_t motorDecelerationDelayAngle,
        int16_t motorDirectionChangeAngle)
{
    uint16_t maxPhaseShift;

    if (((servoAngle > servoSetpointAngle) && (servoAngle >= (motorDirectionChangeAngle + motorAccelerationDelayAngle))) ||
        ((servoAngle < servoSetpointAngle) && (servoAngle <= (motorDirectionChangeAngle - motorAccelerationDelayAngle))))
    {
        // Motor is braking
        maxPhaseShift = ABS(servoAngle - motorDirectionChangeAngle) >= motorDecelerationDelayAngle ?
                motorDecelerationDelayAngle:
                ABS(servoAngle - motorDirectionChangeAngle);
    }
    else
    {
        // Motor is accelerating
        maxPhaseShift = motorAccelerationDelayAngle;
    }

    return maxPhaseShift;
}

static void virtualServoStep(float dT, servoParam_t *servoConf, uint16_t servoValue)
{
    const float angleSetPoint = getServoAngle(servoConf, servoValue) / 10.0f;
    const float dA = dT * tailServoSpeed; // Max change of an angle since last check
    if ( ABS(virtualServoAngle - angleSetPoint) < dA )
    {
        // At set-point after this moment
        virtualServoAngle = angleSetPoint;
    }
    else if (virtualServoAngle < angleSetPoint)
    {
        virtualServoAngle += dA;
    }
    else // virtualServoAngle > angleSetPoint
    {
        virtualServoAngle -= dA;
    }
}

static void triServoCalibrationStep()
{
<<<<<<< HEAD
    uint16_t gyroSum;
=======
    int16_t gyroSum;
>>>>>>> 336115d3

    if (!IS_RC_MODE_ACTIVE(BOXTAILTUNE))
    {
        if (servoCalib.active)
        {
            servoCalib.active = false;
            DISABLE_FLIGHT_MODE(TAILTUNE_MODE);
<<<<<<< HEAD
            servoCalib.state = IDLE;
=======
            servoCalib.state = INIT;
>>>>>>> 336115d3
        }
    }

    switch(servoCalib.state)
    {
    case IDLE:
        if (IS_RC_MODE_ACTIVE(BOXTAILTUNE))
        {
            ENABLE_FLIGHT_MODE(TAILTUNE_MODE);
            servoCalib.state = INIT;
            servoCalib.firstTime = true;
            servoCalib.baseTime = 0;
            servoCalib.counterLimit = 5;
            servoCalib.gyroPeakSum = 0;
        }
        break;
    case INIT:
        servoCalib.active = true;
        servoCalib.numOfMeasurements = 0;
        servoCalib.counter = 0;
        servoCalib.servoPosition = DEFAULT_SERVO_MIDDLE;
        servoCalib.maxGyroSumIdle = 0;
        servoCalib.sumMeasurements = 0;
        servoCalib.lowestMeasurement = 10000;
        servoCalib.highestMeasurement = 0;
        servoCalib.timestamp_us = micros();
        servoCalib.state = LISTEN_SILENCE;
        break;
    case LISTEN_SILENCE:
        if (IsDelayElapsed(servoCalib.timestamp_us, 500000))
        {
            if (!IsDelayElapsed(servoCalib.timestamp_us, 2000000))
            {
                servoCalib.maxGyroSumIdle = MAX(servoCalib.maxGyroSumIdle, getGyroSum());
            }
            else
            {
                if (servoCalib.maxGyroSumIdle > 15)
                {
                    // It was too loud, try again
                    servoCalib.maxGyroSumIdle = 0;
                    servoCalib.timestamp_us = micros();
                }
                else
                {
                    servoCalib.timestamp_us = micros();
                    servoCalib.state = SERVO_TO_START;
                    servoCalib.servoPosition = gpTailServoConf->max;
<<<<<<< HEAD
                    servoCalib.maxGyroSumIdle += 10;
=======
                    servoCalib.maxGyroSumIdle += 6;
>>>>>>> 336115d3
                }
            }
        }
        break;
    case SERVO_TO_START:
        if (IsDelayElapsed(servoCalib.timestamp_us, 2000000))
        {
            servoCalib.timestamp_us = micros();
            servoCalib.state = DETECT_START;
            servoCalib.servoPosition = gpTailServoConf->min;
        }
        break;
    case DETECT_START:
        gyroSum = getGyroSum();
        if (servoCalib.firstTime)
        {
            if (gyroSum > servoCalib.maxGyroSumIdle)
            {
                servoCalib.timestamp_us = micros();
                servoCalib.state = DETECT_END;
            }
        }
        else
        {
            if (IsDelayElapsed(servoCalib.timestamp_us, servoCalib.baseTime))
            {
                if (gyroSum > servoCalib.gyroPeakSum)
                {
                    servoCalib.state = DETECT_END;
                }
            }
        }
        break;
    case DETECT_END:
        gyroSum = getGyroSum();

        if (servoCalib.firstTime)
        {
            servoCalib.gyroPeakSum = MAX(servoCalib.gyroPeakSum, gyroSum);
        }
        if (gyroSum <= servoCalib.maxGyroSumIdle)
        {
            servoCalib.counter++;
            if (servoCalib.counter > servoCalib.counterLimit)
            {
                if (servoCalib.firstTime)
                {
<<<<<<< HEAD
                    servoCalib.gyroPeakSum = (uint16_t)(servoCalib.gyroPeakSum * 0.7f);
                    servoCalib.baseTime = (uint32_t)((micros() - servoCalib.timestamp_us) * 0.5f);
                    servoCalib.firstTime = false;
                    servoCalib.counterLimit = 3;
=======
                    servoCalib.gyroPeakSum = (uint16_t)(servoCalib.gyroPeakSum * 0.5f);
                    servoCalib.baseTime = (uint32_t)((micros() - servoCalib.timestamp_us) * 0.5f);
                    servoCalib.firstTime = false;
                    servoCalib.counterLimit = 0;
>>>>>>> 336115d3
                    servoCalib.state = INIT;
                }
                else
                {
                    // done
                    float time = (micros() - servoCalib.timestamp_us) / 1000000.0f;
                    float speed = (2.0f * tailServoMaxAngle / 10.0f) / time;
<<<<<<< HEAD
                    debug[2] = (int16_t)speed;
=======
>>>>>>> 336115d3
                    servoCalib.sumMeasurements += (uint16_t)speed;

                    servoCalib.lowestMeasurement = MIN(speed, servoCalib.lowestMeasurement);
                    servoCalib.highestMeasurement = MAX(speed, servoCalib.highestMeasurement);
                    servoCalib.numOfMeasurements++;

                    if (servoCalib.numOfMeasurements >= SERVO_CALIB_NUM_OF_MEAS)
                    {
                        servoCalib.state = CHECK_RESULTS;
                    }
                    else
                    {
                        servoCalib.timestamp_us = micros();
                        servoCalib.state = SERVO_TO_START;
                        servoCalib.servoPosition = gpTailServoConf->max;
                    }
                }
            }
        }
        else
        {
            if (servoCalib.counter > 0)
            {
                servoCalib.counter--;
            }
        }
        break;
    case CHECK_RESULTS:
        if ((servoCalib.highestMeasurement - servoCalib.lowestMeasurement) > 30.0f)
        {
            servoCalib.state = INIT;
        }
        else
        {
            gpMixerConfig->tri_tail_servo_speed = servoCalib.sumMeasurements / servoCalib.numOfMeasurements;
            saveConfigAndNotify();
            DISABLE_FLIGHT_MODE(TAILTUNE_MODE);
            servoCalib.active = 0;
            servoCalib.state = DONE;
            servoCalib.servoPosition = DEFAULT_SERVO_MIDDLE;
        }
        break;
    case DONE:
        if (!IS_RC_MODE_ACTIVE(BOXTAILTUNE))
        {
            servoCalib.state = IDLE;
        }
        break;
<<<<<<< HEAD

    }
    debug[0] = servoCalib.baseTime / 1000;
    debug[1] = servoCalib.gyroPeakSum;
=======
    }
>>>>>>> 336115d3
}
<|MERGE_RESOLUTION|>--- conflicted
+++ resolved
@@ -338,11 +338,7 @@
 
 static void triServoCalibrationStep()
 {
-<<<<<<< HEAD
     uint16_t gyroSum;
-=======
-    int16_t gyroSum;
->>>>>>> 336115d3
 
     if (!IS_RC_MODE_ACTIVE(BOXTAILTUNE))
     {
@@ -350,11 +346,7 @@
         {
             servoCalib.active = false;
             DISABLE_FLIGHT_MODE(TAILTUNE_MODE);
-<<<<<<< HEAD
             servoCalib.state = IDLE;
-=======
-            servoCalib.state = INIT;
->>>>>>> 336115d3
         }
     }
 
@@ -403,11 +395,7 @@
                     servoCalib.timestamp_us = micros();
                     servoCalib.state = SERVO_TO_START;
                     servoCalib.servoPosition = gpTailServoConf->max;
-<<<<<<< HEAD
                     servoCalib.maxGyroSumIdle += 10;
-=======
-                    servoCalib.maxGyroSumIdle += 6;
->>>>>>> 336115d3
                 }
             }
         }
@@ -455,17 +443,10 @@
             {
                 if (servoCalib.firstTime)
                 {
-<<<<<<< HEAD
                     servoCalib.gyroPeakSum = (uint16_t)(servoCalib.gyroPeakSum * 0.7f);
                     servoCalib.baseTime = (uint32_t)((micros() - servoCalib.timestamp_us) * 0.5f);
                     servoCalib.firstTime = false;
                     servoCalib.counterLimit = 3;
-=======
-                    servoCalib.gyroPeakSum = (uint16_t)(servoCalib.gyroPeakSum * 0.5f);
-                    servoCalib.baseTime = (uint32_t)((micros() - servoCalib.timestamp_us) * 0.5f);
-                    servoCalib.firstTime = false;
-                    servoCalib.counterLimit = 0;
->>>>>>> 336115d3
                     servoCalib.state = INIT;
                 }
                 else
@@ -473,10 +454,7 @@
                     // done
                     float time = (micros() - servoCalib.timestamp_us) / 1000000.0f;
                     float speed = (2.0f * tailServoMaxAngle / 10.0f) / time;
-<<<<<<< HEAD
                     debug[2] = (int16_t)speed;
-=======
->>>>>>> 336115d3
                     servoCalib.sumMeasurements += (uint16_t)speed;
 
                     servoCalib.lowestMeasurement = MIN(speed, servoCalib.lowestMeasurement);
@@ -525,12 +503,7 @@
             servoCalib.state = IDLE;
         }
         break;
-<<<<<<< HEAD
-
     }
     debug[0] = servoCalib.baseTime / 1000;
     debug[1] = servoCalib.gyroPeakSum;
-=======
-    }
->>>>>>> 336115d3
-}
+}
