--- conflicted
+++ resolved
@@ -764,19 +764,6 @@
         axisPID[YAW] = constrain(axisPID[YAW], -mixerConfig->yaw_jump_prevention_limit - ABS(rcCommand[YAW]), mixerConfig->yaw_jump_prevention_limit + ABS(rcCommand[YAW]));
     }
 
-<<<<<<< HEAD
-    // motors for non-servo mixes
-    for (i = 0; i < motorCount; i++) {
-        motor[i] =
-            rcCommand[THROTTLE] * currentMixer[i].throttle +
-            axisPID[PITCH] * currentMixer[i].pitch +
-            axisPID[ROLL] * currentMixer[i].roll +
-            -mixerConfig->yaw_motor_direction * axisPID[YAW] * currentMixer[i].yaw;
-
-        if (currentMixerMode == MIXER_TRI)
-        {
-            motor[i] += triGetMotorCorrection(i);
-=======
     if (!(IS_RC_MODE_ACTIVE(BOXAIRMODE)) && !(feature(FEATURE_3D))) {
         motorLimitReached = false; // It  always needs to be reset so it can't get stuck when flipping back and fourth
         // motors for non-servo mixes
@@ -786,7 +773,12 @@
                 axisPID[PITCH] * currentMixer[i].pitch +
                 axisPID[ROLL] * currentMixer[i].roll +
                 -mixerConfig->yaw_motor_direction * axisPID[YAW] * currentMixer[i].yaw;
-        }
+         
+	    if (currentMixerMode == MIXER_TRI)
+	    {
+                motor[i] += triGetMotorCorrection(i);
+            }
+	}
     } else {
         // Initial mixer concept by bdoiron74 reused and optimized for Air Mode
         int16_t rollPitchYawMix[MAX_SUPPORTED_MOTORS];
@@ -826,7 +818,6 @@
         // roll/pitch/yaw. This could move throttle down, but also up for those low throttle flips.
         for (i = 0; i < motorCount; i++) {
             motor[i] = rollPitchYawMix[i] + constrainf(rcCommand[THROTTLE] * currentMixer[i].throttle, throttleMin, throttleMax);
->>>>>>> cad401da
         }
     }
 
