/*
 * This file is part of Cleanflight.
 *
 * Cleanflight is free software: you can redistribute it and/or modify
 * it under the terms of the GNU General Public License as published by
 * the Free Software Foundation, either version 3 of the License, or
 * (at your option) any later version.
 *
 * Cleanflight is distributed in the hope that it will be useful,
 * but WITHOUT ANY WARRANTY; without even the implied warranty of
 * MERCHANTABILITY or FITNESS FOR A PARTICULAR PURPOSE.  See the
 * GNU General Public License for more details.
 *
 * You should have received a copy of the GNU General Public License
 * along with Cleanflight.  If not, see <http://www.gnu.org/licenses/>.
 */

#include <stdbool.h>
#include <stdint.h>
#include <string.h>

#include "platform.h"

#include "build_config.h"

#include "common/color.h"
#include "common/axis.h"
#include "common/maths.h"
#include "common/filter.h"

#include "drivers/sensor.h"
#include "drivers/accgyro.h"
#include "drivers/compass.h"
#include "drivers/system.h"
#include "drivers/gpio.h"
#include "drivers/timer.h"
#include "drivers/pwm_rx.h"
#include "drivers/serial.h"
#include "drivers/gyro_sync.h"

#include "sensors/sensors.h"
#include "sensors/gyro.h"
#include "sensors/compass.h"
#include "sensors/acceleration.h"
#include "sensors/barometer.h"
#include "sensors/boardalignment.h"
#include "sensors/battery.h"

#include "io/beeper.h"
#include "io/serial.h"
#include "io/gimbal.h"
#include "io/escservo.h"
#include "io/rc_controls.h"
#include "io/rc_curves.h"
#include "io/ledstrip.h"
#include "io/gps.h"

#include "rx/rx.h"

#include "telemetry/telemetry.h"

#include "flight/mixer.h"
#include "flight/pid.h"
#include "flight/imu.h"
#include "flight/failsafe.h"
#include "flight/altitudehold.h"
#include "flight/navigation.h"

#include "config/runtime_config.h"
#include "config/config.h"

#include "config/config_profile.h"
#include "config/config_master.h"

#define BRUSHED_MOTORS_PWM_RATE 16000
#define BRUSHLESS_MOTORS_PWM_RATE 400

void useRcControlsConfig(modeActivationCondition_t *modeActivationConditions, escAndServoConfig_t *escAndServoConfigToUse, pidProfile_t *pidProfileToUse);

#if !defined(FLASH_SIZE)
#error "Flash size not defined for target. (specify in KB)"
#endif


#ifndef FLASH_PAGE_SIZE
    #ifdef STM32F303xC
        #define FLASH_PAGE_SIZE                 ((uint16_t)0x800)
    #endif

    #ifdef STM32F10X_MD
        #define FLASH_PAGE_SIZE                 ((uint16_t)0x400)
    #endif

    #ifdef STM32F10X_HD
        #define FLASH_PAGE_SIZE                 ((uint16_t)0x800)
    #endif
#endif

#if !defined(FLASH_SIZE) && !defined(FLASH_PAGE_COUNT)
    #ifdef STM32F10X_MD
        #define FLASH_PAGE_COUNT 128
    #endif

    #ifdef STM32F10X_HD
        #define FLASH_PAGE_COUNT 128
    #endif
#endif

#if defined(FLASH_SIZE)
#define FLASH_PAGE_COUNT ((FLASH_SIZE * 0x400) / FLASH_PAGE_SIZE)
#endif

#if !defined(FLASH_PAGE_SIZE)
#error "Flash page size not defined for target."
#endif

#if !defined(FLASH_PAGE_COUNT)
#error "Flash page count not defined for target."
#endif

#if FLASH_SIZE <= 128
#define FLASH_TO_RESERVE_FOR_CONFIG 0x800
#else
#define FLASH_TO_RESERVE_FOR_CONFIG 0x1000
#endif

// use the last flash pages for storage
#define CONFIG_START_FLASH_ADDRESS (0x08000000 + (uint32_t)((FLASH_PAGE_SIZE * FLASH_PAGE_COUNT) - FLASH_TO_RESERVE_FOR_CONFIG))

master_t masterConfig;                 // master config struct with data independent from profiles
profile_t *currentProfile;
static uint32_t activeFeaturesLatch = 0;

static uint8_t currentControlRateProfileIndex = 0;
controlRateConfig_t *currentControlRateProfile;

<<<<<<< HEAD
static const uint8_t EEPROM_CONF_VERSION = 110;
=======
static const uint8_t EEPROM_CONF_VERSION = 116;
>>>>>>> cad401da

static void resetAccelerometerTrims(flightDynamicsTrims_t *accelerometerTrims)
{
    accelerometerTrims->values.pitch = 0;
    accelerometerTrims->values.roll = 0;
    accelerometerTrims->values.yaw = 0;
}

static void resetPidProfile(pidProfile_t *pidProfile)
{
    pidProfile->pidController = 2;

    pidProfile->P8[ROLL] = 40;
    pidProfile->I8[ROLL] = 30;
    pidProfile->D8[ROLL] = 20;
    pidProfile->P8[PITCH] = 40;
    pidProfile->I8[PITCH] = 30;
    pidProfile->D8[PITCH] = 20;
    pidProfile->P8[YAW] = 100;
    pidProfile->I8[YAW] = 50;
    pidProfile->D8[YAW] = 8;
    pidProfile->P8[PIDALT] = 50;
    pidProfile->I8[PIDALT] = 0;
    pidProfile->D8[PIDALT] = 0;
    pidProfile->P8[PIDPOS] = 15; // POSHOLD_P * 100;
    pidProfile->I8[PIDPOS] = 0; // POSHOLD_I * 100;
    pidProfile->D8[PIDPOS] = 0;
    pidProfile->P8[PIDPOSR] = 34; // POSHOLD_RATE_P * 10;
    pidProfile->I8[PIDPOSR] = 14; // POSHOLD_RATE_I * 100;
    pidProfile->D8[PIDPOSR] = 53; // POSHOLD_RATE_D * 1000;
    pidProfile->P8[PIDNAVR] = 25; // NAV_P * 10;
    pidProfile->I8[PIDNAVR] = 33; // NAV_I * 100;
    pidProfile->D8[PIDNAVR] = 83; // NAV_D * 1000;
    pidProfile->P8[PIDLEVEL] = 50;
    pidProfile->I8[PIDLEVEL] = 50;
    pidProfile->D8[PIDLEVEL] = 100;
    pidProfile->P8[PIDMAG] = 40;
    pidProfile->P8[PIDVEL] = 120;
    pidProfile->I8[PIDVEL] = 45;
    pidProfile->D8[PIDVEL] = 1;

<<<<<<< HEAD
    pidProfile->dterm_cut_hz = 20;

    pidProfile->P_f[ROLL] = 1.5f;     // new PID with preliminary defaults test carefully
    pidProfile->I_f[ROLL] = 0.4f;
    pidProfile->D_f[ROLL] = 0.042f;
    pidProfile->P_f[PITCH] = 1.4f;
    pidProfile->I_f[PITCH] = 0.4f;
    pidProfile->D_f[PITCH] = 0.035f;
    pidProfile->P_f[YAW] = 2.5f;
    pidProfile->I_f[YAW] = 0.8f;
    pidProfile->D_f[YAW] = 0.050f;
    pidProfile->A_level = 5.0f;
    pidProfile->H_level = 3.0f;

=======
    pidProfile->gyro_soft_lpf = 1;   // filtering ON by default
    pidProfile->dterm_cut_hz = 0;
    pidProfile->yaw_pterm_cut_hz = 0;

    pidProfile->P_f[ROLL] = 1.5f;     // new PID with preliminary defaults test carefully
    pidProfile->I_f[ROLL] = 0.3f;
    pidProfile->D_f[ROLL] = 0.01f;
    pidProfile->P_f[PITCH] = 1.5f;
    pidProfile->I_f[PITCH] = 0.3f;
    pidProfile->D_f[PITCH] = 0.01f;
    pidProfile->P_f[YAW] = 4.0f;
    pidProfile->I_f[YAW] = 0.4f;
    pidProfile->D_f[YAW] = 0.01f;
    pidProfile->A_level = 6.0f;
    pidProfile->H_level = 6.0f;
>>>>>>> cad401da
    pidProfile->H_sensitivity = 75;

#ifdef GTUNE
    pidProfile->gtune_lolimP[ROLL] = 10;          // [0..200] Lower limit of ROLL P during G tune.
    pidProfile->gtune_lolimP[PITCH] = 10;         // [0..200] Lower limit of PITCH P during G tune.
    pidProfile->gtune_lolimP[YAW] = 10;           // [0..200] Lower limit of YAW P during G tune.
    pidProfile->gtune_hilimP[ROLL] = 100;         // [0..200] Higher limit of ROLL P during G tune. 0 Disables tuning for that axis.
    pidProfile->gtune_hilimP[PITCH] = 100;        // [0..200] Higher limit of PITCH P during G tune. 0 Disables tuning for that axis.
    pidProfile->gtune_hilimP[YAW] = 100;          // [0..200] Higher limit of YAW P during G tune. 0 Disables tuning for that axis.
    pidProfile->gtune_pwr = 0;                    // [0..10] Strength of adjustment
    pidProfile->gtune_settle_time = 450;          // [200..1000] Settle time in ms
    pidProfile->gtune_average_cycles = 16;        // [8..128] Number of looptime cycles used for gyro average calculation
#endif
}

#ifdef GPS
void resetGpsProfile(gpsProfile_t *gpsProfile)
{
    gpsProfile->gps_wp_radius = 200;
    gpsProfile->gps_lpf = 20;
    gpsProfile->nav_slew_rate = 30;
    gpsProfile->nav_controls_heading = 1;
    gpsProfile->nav_speed_min = 100;
    gpsProfile->nav_speed_max = 300;
    gpsProfile->ap_mode = 40;
}
#endif

void resetBarometerConfig(barometerConfig_t *barometerConfig)
{
    barometerConfig->baro_sample_count = 21;
    barometerConfig->baro_noise_lpf = 0.6f;
    barometerConfig->baro_cf_vel = 0.985f;
    barometerConfig->baro_cf_alt = 0.965f;
}

void resetSensorAlignment(sensorAlignmentConfig_t *sensorAlignmentConfig)
{
    sensorAlignmentConfig->gyro_align = ALIGN_DEFAULT;
    sensorAlignmentConfig->acc_align = ALIGN_DEFAULT;
    sensorAlignmentConfig->mag_align = ALIGN_DEFAULT;
}

void resetEscAndServoConfig(escAndServoConfig_t *escAndServoConfig)
{
    escAndServoConfig->minthrottle = 1150;
    escAndServoConfig->maxthrottle = 1850;
    escAndServoConfig->mincommand = 1000;
    escAndServoConfig->servoCenterPulse = 1500;
}

void resetFlight3DConfig(flight3DConfig_t *flight3DConfig)
{
    flight3DConfig->deadband3d_low = 1406;
    flight3DConfig->deadband3d_high = 1514;
    flight3DConfig->neutral3d = 1460;
    flight3DConfig->deadband3d_throttle = 50;
}

void resetTelemetryConfig(telemetryConfig_t *telemetryConfig)
{
    telemetryConfig->telemetry_inversion = 0;
    telemetryConfig->telemetry_switch = 0;
    telemetryConfig->gpsNoFixLatitude = 0;
    telemetryConfig->gpsNoFixLongitude = 0;
    telemetryConfig->frsky_coordinate_format = FRSKY_FORMAT_DMS;
    telemetryConfig->frsky_unit = FRSKY_UNIT_METRICS;
    telemetryConfig->frsky_vfas_precision = 0;
    telemetryConfig->hottAlarmSoundInterval = 5;
}

void resetBatteryConfig(batteryConfig_t *batteryConfig)
{
    batteryConfig->vbatscale = VBAT_SCALE_DEFAULT;
    batteryConfig->vbatresdivval = VBAT_RESDIVVAL_DEFAULT;
    batteryConfig->vbatresdivmultiplier = VBAT_RESDIVMULTIPLIER_DEFAULT;
    batteryConfig->vbatmaxcellvoltage = 43;
    batteryConfig->vbatmincellvoltage = 33;
    batteryConfig->vbatwarningcellvoltage = 35;
    batteryConfig->currentMeterOffset = 0;
    batteryConfig->currentMeterScale = 400; // for Allegro ACS758LCB-100U (40mV/A)
    batteryConfig->batteryCapacity = 0;
    batteryConfig->currentMeterType = CURRENT_SENSOR_ADC;
}

#ifdef SWAP_SERIAL_PORT_0_AND_1_DEFAULTS
#define FIRST_PORT_INDEX 1
#define SECOND_PORT_INDEX 0
#else
#define FIRST_PORT_INDEX 0
#define SECOND_PORT_INDEX 1
#endif

void resetSerialConfig(serialConfig_t *serialConfig)
{
    uint8_t index;
    memset(serialConfig, 0, sizeof(serialConfig_t));

    for (index = 0; index < SERIAL_PORT_COUNT; index++) {
        serialConfig->portConfigs[index].identifier = serialPortIdentifiers[index];
        serialConfig->portConfigs[index].msp_baudrateIndex = BAUD_115200;
        serialConfig->portConfigs[index].gps_baudrateIndex = BAUD_57600;
        serialConfig->portConfigs[index].telemetry_baudrateIndex = BAUD_AUTO;
        serialConfig->portConfigs[index].blackbox_baudrateIndex = BAUD_115200;
    }

    serialConfig->portConfigs[0].functionMask = FUNCTION_MSP;

#ifdef CC3D
    // This allows MSP connection via USART & VCP so the board can be reconfigured.
    serialConfig->portConfigs[1].functionMask = FUNCTION_MSP;
#endif

    serialConfig->reboot_character = 'R';
}

static void resetControlRateConfig(controlRateConfig_t *controlRateConfig) {
    controlRateConfig->rcRate8 = 100;
    controlRateConfig->rcExpo8 = 85;
    controlRateConfig->thrMid8 = 50;
    controlRateConfig->thrExpo8 = 0;
    controlRateConfig->dynThrPID = 25;
    controlRateConfig->tpa_yaw_rate = 90;
    controlRateConfig->rcYawExpo8 = 83;
    controlRateConfig->tpa_breakpoint = 1500;
    controlRateConfig->tpa_yaw_breakpoint = 1500;

    controlRateConfig->rates[FD_ROLL] = 38;
    controlRateConfig->rates[FD_PITCH] = 38;
    controlRateConfig->rates[FD_YAW] = 50;
}

void resetRcControlsConfig(rcControlsConfig_t *rcControlsConfig) {
    rcControlsConfig->deadband = 5;
    rcControlsConfig->yaw_deadband = 5;
    rcControlsConfig->alt_hold_deadband = 40;
    rcControlsConfig->alt_hold_fast_change = 1;
}

void resetMixerConfig(mixerConfig_t *mixerConfig) {
    mixerConfig->yaw_motor_direction = 1;
    mixerConfig->yaw_jump_prevention_limit = 200;
#ifdef USE_SERVOS
    mixerConfig->tri_unarmed_servo = 1;
    mixerConfig->servo_lowpass_freq = 400;
    mixerConfig->servo_lowpass_enable = 0;
    mixerConfig->tri_servo_angle_at_max = 400;
    mixerConfig->tri_tail_motor_thrustfactor = 138;
    mixerConfig->tri_tail_servo_speed = 300; // Default for BMS-210DMH at 5V
#endif
}

uint8_t getCurrentProfile(void)
{
    return masterConfig.current_profile_index;
}

static void setProfile(uint8_t profileIndex)
{
    currentProfile = &masterConfig.profile[profileIndex];
}

uint8_t getCurrentControlRateProfile(void)
{
    return currentControlRateProfileIndex;
}

controlRateConfig_t *getControlRateConfig(uint8_t profileIndex) {
    return &masterConfig.controlRateProfiles[profileIndex];
}

static void setControlRateProfile(uint8_t profileIndex)
{
    currentControlRateProfileIndex = profileIndex;
    currentControlRateProfile = &masterConfig.controlRateProfiles[profileIndex];
}

uint16_t getCurrentMinthrottle(void)
{
    return masterConfig.escAndServoConfig.minthrottle;
}

// Default settings
static void resetConf(void)
{
    int i;

    // Clear all configuration
    memset(&masterConfig, 0, sizeof(master_t));
    setProfile(0);
    setControlRateProfile(0);

    masterConfig.beeper_off.flags = BEEPER_OFF_FLAGS_MIN;
    masterConfig.version = EEPROM_CONF_VERSION;
    masterConfig.mixerMode = MIXER_TRI;
    featureClearAll();
#if defined(CJMCU) || defined(SPARKY) || defined(COLIBRI_RACE) || defined(MOTOLAB)
    featureSet(FEATURE_RX_PPM);
#endif

#ifdef BOARD_HAS_VOLTAGE_DIVIDER
    // only enable the VBAT feature by default if the board has a voltage divider otherwise
    // the user may see incorrect readings and unexpected issues with pin mappings may occur.
    featureSet(FEATURE_VBAT);
#endif

    featureSet(FEATURE_FAILSAFE);
    featureSet(FEATURE_ONESHOT125);

    // global settings
    masterConfig.current_profile_index = 0;     // default profile
    masterConfig.dcm_kp = 2500;                // 1.0 * 10000
    masterConfig.dcm_ki = 0;                    // 0.003 * 10000
    masterConfig.gyro_lpf = 1;                 // 188HZ

    resetAccelerometerTrims(&masterConfig.accZero);

    resetSensorAlignment(&masterConfig.sensorAlignmentConfig);

    masterConfig.boardAlignment.rollDegrees = 0;
    masterConfig.boardAlignment.pitchDegrees = 0;
    masterConfig.boardAlignment.yawDegrees = 0;
    masterConfig.acc_hardware = ACC_DEFAULT;     // default/autodetect
    masterConfig.max_angle_inclination = 700;    // 70 degrees
    masterConfig.yaw_control_direction = 1;
    masterConfig.gyroConfig.gyroMovementCalibrationThreshold = 32;

    // xxx_hardware: 0:default/autodetect, 1: disable
    masterConfig.mag_hardware = 0;

    masterConfig.baro_hardware = 0;

    resetBatteryConfig(&masterConfig.batteryConfig);

    resetTelemetryConfig(&masterConfig.telemetryConfig);

    masterConfig.rxConfig.serialrx_provider = 0;
    masterConfig.rxConfig.spektrum_sat_bind = 0;
    masterConfig.rxConfig.midrc = 1500;
    masterConfig.rxConfig.mincheck = 1100;
    masterConfig.rxConfig.maxcheck = 1900;
    masterConfig.rxConfig.rx_min_usec = 885;          // any of first 4 channels below this value will trigger rx loss detection
    masterConfig.rxConfig.rx_max_usec = 2115;         // any of first 4 channels above this value will trigger rx loss detection

    for (i = 0; i < MAX_SUPPORTED_RC_CHANNEL_COUNT; i++) {
        rxFailsafeChannelConfiguration_t *channelFailsafeConfiguration = &masterConfig.rxConfig.failsafe_channel_configurations[i];
        channelFailsafeConfiguration->mode = (i < NON_AUX_CHANNEL_COUNT) ? RX_FAILSAFE_MODE_AUTO : RX_FAILSAFE_MODE_HOLD;
        channelFailsafeConfiguration->step = (i == THROTTLE) ? CHANNEL_VALUE_TO_RXFAIL_STEP(masterConfig.rxConfig.rx_min_usec) : CHANNEL_VALUE_TO_RXFAIL_STEP(masterConfig.rxConfig.midrc);
    }

    masterConfig.rxConfig.rssi_channel = 0;
    masterConfig.rxConfig.rssi_scale = RSSI_SCALE_DEFAULT;
    masterConfig.rxConfig.rssi_ppm_invert = 0;
    masterConfig.rxConfig.rcSmoothing = 0;

    resetAllRxChannelRangeConfigurations(masterConfig.rxConfig.channelRanges);

    masterConfig.inputFilteringMode = INPUT_FILTERING_DISABLED;

    masterConfig.retarded_arm = 0;  // TODO - Cleanup retarded arm support
    masterConfig.disarm_kill_switch = 1;
    masterConfig.auto_disarm_delay = 5;
    masterConfig.small_angle = 25;

    resetMixerConfig(&masterConfig.mixerConfig);

    masterConfig.airplaneConfig.fixedwing_althold_dir = 1;

    // Motor/ESC/Servo
    resetEscAndServoConfig(&masterConfig.escAndServoConfig);
    resetFlight3DConfig(&masterConfig.flight3DConfig);

#ifdef BRUSHED_MOTORS
    masterConfig.motor_pwm_rate = BRUSHED_MOTORS_PWM_RATE;
#else
    masterConfig.motor_pwm_rate = BRUSHLESS_MOTORS_PWM_RATE;
#endif
    masterConfig.servo_pwm_rate = 250;
    masterConfig.use_fast_pwm = 0;
#ifdef CC3D
    masterConfig.use_buzzer_p6 = 0;
#endif

#ifdef GPS
    // gps/nav stuff
    masterConfig.gpsConfig.provider = GPS_NMEA;
    masterConfig.gpsConfig.sbasMode = SBAS_AUTO;
    masterConfig.gpsConfig.autoConfig = GPS_AUTOCONFIG_ON;
    masterConfig.gpsConfig.autoBaud = GPS_AUTOBAUD_OFF;
#endif

    resetSerialConfig(&masterConfig.serialConfig);

    masterConfig.emf_avoidance = 0;

    resetPidProfile(&currentProfile->pidProfile);

    resetControlRateConfig(&masterConfig.controlRateProfiles[0]);

    // for (i = 0; i < CHECKBOXITEMS; i++)
    //     cfg.activate[i] = 0;

    resetRollAndPitchTrims(&currentProfile->accelerometerTrims);

    currentProfile->mag_declination = 0;
    currentProfile->acc_cut_hz = 15;
    currentProfile->accz_lpf_cutoff = 5.0f;
    currentProfile->accDeadband.xy = 40;
    currentProfile->accDeadband.z = 40;
    currentProfile->acc_unarmedcal = 1;

    resetBarometerConfig(&currentProfile->barometerConfig);

    // Radio
    parseRcChannels("AETR1234", &masterConfig.rxConfig);

    resetRcControlsConfig(&currentProfile->rcControlsConfig);

    currentProfile->throttle_correction_value = 0;      // could 10 with althold or 40 for fpv
    currentProfile->throttle_correction_angle = 800;    // could be 80.0 deg with atlhold or 45.0 for fpv

    // Failsafe Variables
    masterConfig.failsafeConfig.failsafe_delay = 10;              // 1sec
    masterConfig.failsafeConfig.failsafe_off_delay = 10;          // 1sec
    masterConfig.failsafeConfig.failsafe_throttle = 1000;         // default throttle off.
    masterConfig.failsafeConfig.failsafe_kill_switch = 0;         // default failsafe switch action is identical to rc link loss
    masterConfig.failsafeConfig.failsafe_throttle_low_delay = 100; // default throttle low delay for "just disarm" on failsafe condition

#ifdef USE_SERVOS
    // servos
    for (i = 0; i < MAX_SUPPORTED_SERVOS; i++) {
        currentProfile->servoConf[i].min = DEFAULT_SERVO_MIN;
        currentProfile->servoConf[i].max = DEFAULT_SERVO_MAX;
        currentProfile->servoConf[i].middle = DEFAULT_SERVO_MIDDLE;
        currentProfile->servoConf[i].rate = 100;
        currentProfile->servoConf[i].angleAtMin = DEFAULT_SERVO_MIN_ANGLE;
        currentProfile->servoConf[i].angleAtMax = DEFAULT_SERVO_MAX_ANGLE;
        currentProfile->servoConf[i].forwardFromChannel = CHANNEL_FORWARDING_DISABLED;
    }

    // gimbal
    currentProfile->gimbalConfig.mode = GIMBAL_MODE_NORMAL;
#endif

#ifdef GPS
    resetGpsProfile(&currentProfile->gpsProfile);
#endif

    // custom mixer. clear by defaults.
    for (i = 0; i < MAX_SUPPORTED_MOTORS; i++)
        masterConfig.customMotorMixer[i].throttle = 0.0f;

#ifdef LED_STRIP
    applyDefaultColors(masterConfig.colors, CONFIGURABLE_COLOR_COUNT);
    applyDefaultLedStripConfig(masterConfig.ledConfigs);
#endif

#ifdef BLACKBOX
#ifdef SPRACINGF3
    featureSet(FEATURE_BLACKBOX);
    masterConfig.blackbox_device = 1;
#else
    masterConfig.blackbox_device = 0;
#endif
    masterConfig.blackbox_rate_num = 1;
    masterConfig.blackbox_rate_denom = 1;
#endif

    // alternative defaults settings for COLIBRI RACE targets
#if defined(COLIBRI_RACE)
    currentProfile->pidProfile.pidController = 1;

    masterConfig.rxConfig.rcmap[0] = 1;
    masterConfig.rxConfig.rcmap[1] = 2;
    masterConfig.rxConfig.rcmap[2] = 3;
    masterConfig.rxConfig.rcmap[3] = 0;
    masterConfig.rxConfig.rcmap[4] = 4;
    masterConfig.rxConfig.rcmap[5] = 5;
    masterConfig.rxConfig.rcmap[6] = 6;
    masterConfig.rxConfig.rcmap[7] = 7;

    //masterConfig.gyro_lpf = 188;
    //masterConfig.profile[0].pidProfile.pterm_cut_hz = 50;
    //masterConfig.profile[0].pidProfile.dterm_cut_hz = 17;

    masterConfig.rxConfig.rcSmoothing = 0;
    currentProfile->pidProfile.pidController = 2;

    currentProfile->pidProfile.P_f[ROLL] = 0.7f;     // new PID with preliminary defaults test carefully
    currentProfile->pidProfile.I_f[ROLL] = 0.4f;
    currentProfile->pidProfile.D_f[ROLL] = 0.025f;
    currentProfile->pidProfile.P_f[PITCH] = 1.5f;
    currentProfile->pidProfile.I_f[PITCH] = 0.4f;
    currentProfile->pidProfile.D_f[PITCH] = 0.035f;
    currentProfile->pidProfile.P_f[YAW] = 3.5f;
    currentProfile->pidProfile.I_f[YAW] = 0.9f;
    currentProfile->pidProfile.D_f[YAW] = 0.01f;

    masterConfig.controlRateProfiles[0].rcRate8 = 100;
    masterConfig.controlRateProfiles[0].rcExpo8 = 70;
    masterConfig.controlRateProfiles[0].rcYawExpo8 = 70;
    masterConfig.controlRateProfiles[0].thrMid8 = 50;
    masterConfig.controlRateProfiles[0].thrExpo8 = 0;
    masterConfig.controlRateProfiles[0].rates[FD_ROLL] = 90;
    masterConfig.controlRateProfiles[0].rates[FD_PITCH] = 90;
    masterConfig.controlRateProfiles[0].rates[FD_YAW] = 90;
    masterConfig.controlRateProfiles[0].dynThrPID = 30;
    masterConfig.controlRateProfiles[0].tpa_breakpoint = 1500;
    masterConfig.profile[0].rcControlsConfig.deadband = 10;

    masterConfig.escAndServoConfig.minthrottle = 1025;
    masterConfig.escAndServoConfig.maxthrottle = 1980;
    masterConfig.batteryConfig.vbatmaxcellvoltage = 45;
    masterConfig.batteryConfig.vbatmincellvoltage = 30;

    featureSet(FEATURE_ONESHOT125);
    featureSet(FEATURE_VBAT);
    featureSet(FEATURE_LED_STRIP);
    featureSet(FEATURE_FAILSAFE);
#endif

    // alternative defaults settings for ALIENWIIF1 and ALIENWIIF3 targets
#ifdef ALIENWII32
    featureSet(FEATURE_RX_SERIAL);
    featureSet(FEATURE_MOTOR_STOP);
#ifdef ALIENWIIF3
    masterConfig.serialConfig.portConfigs[2].functionMask = FUNCTION_RX_SERIAL;
    masterConfig.batteryConfig.vbatscale = 20;
#else
    masterConfig.serialConfig.portConfigs[1].functionMask = FUNCTION_RX_SERIAL;
#endif
    masterConfig.rxConfig.serialrx_provider = 1;
    masterConfig.rxConfig.spektrum_sat_bind = 5;
    masterConfig.escAndServoConfig.minthrottle = 1000;
    masterConfig.escAndServoConfig.maxthrottle = 2000;
    masterConfig.motor_pwm_rate = 32000;
    currentProfile->pidProfile.pidController = 3;
    currentProfile->pidProfile.P8[ROLL] = 36;
    currentProfile->pidProfile.P8[PITCH] = 36;
    masterConfig.failsafeConfig.failsafe_delay = 2;
    masterConfig.failsafeConfig.failsafe_off_delay = 0;
    currentControlRateProfile->rcRate8 = 130;
    currentControlRateProfile->rates[FD_PITCH] = 20;
    currentControlRateProfile->rates[FD_ROLL] = 20;
    currentControlRateProfile->rates[FD_YAW] = 100;
    parseRcChannels("TAER1234", &masterConfig.rxConfig);

    //  { 1.0f, -0.414178f,  1.0f, -1.0f },          // REAR_R
    masterConfig.customMotorMixer[0].throttle = 1.0f;
    masterConfig.customMotorMixer[0].roll = -0.414178f;
    masterConfig.customMotorMixer[0].pitch = 1.0f;
    masterConfig.customMotorMixer[0].yaw = -1.0f;

    //  { 1.0f, -0.414178f, -1.0f,  1.0f },          // FRONT_R
    masterConfig.customMotorMixer[1].throttle = 1.0f;
    masterConfig.customMotorMixer[1].roll = -0.414178f;
    masterConfig.customMotorMixer[1].pitch = -1.0f;
    masterConfig.customMotorMixer[1].yaw = 1.0f;

    //  { 1.0f,  0.414178f,  1.0f,  1.0f },          // REAR_L
    masterConfig.customMotorMixer[2].throttle = 1.0f;
    masterConfig.customMotorMixer[2].roll = 0.414178f;
    masterConfig.customMotorMixer[2].pitch = 1.0f;
    masterConfig.customMotorMixer[2].yaw = 1.0f;

    //  { 1.0f,  0.414178f, -1.0f, -1.0f },          // FRONT_L
    masterConfig.customMotorMixer[3].throttle = 1.0f;
    masterConfig.customMotorMixer[3].roll = 0.414178f;
    masterConfig.customMotorMixer[3].pitch = -1.0f;
    masterConfig.customMotorMixer[3].yaw = -1.0f;

    //  { 1.0f, -1.0f, -0.414178f, -1.0f },          // MIDFRONT_R
    masterConfig.customMotorMixer[4].throttle = 1.0f;
    masterConfig.customMotorMixer[4].roll = -1.0f;
    masterConfig.customMotorMixer[4].pitch = -0.414178f;
    masterConfig.customMotorMixer[4].yaw = -1.0f;

    //  { 1.0f,  1.0f, -0.414178f,  1.0f },          // MIDFRONT_L
    masterConfig.customMotorMixer[5].throttle = 1.0f;
    masterConfig.customMotorMixer[5].roll = 1.0f;
    masterConfig.customMotorMixer[5].pitch = -0.414178f;
    masterConfig.customMotorMixer[5].yaw = 1.0f;

    //  { 1.0f, -1.0f,  0.414178f,  1.0f },          // MIDREAR_R
    masterConfig.customMotorMixer[6].throttle = 1.0f;
    masterConfig.customMotorMixer[6].roll = -1.0f;
    masterConfig.customMotorMixer[6].pitch = 0.414178f;
    masterConfig.customMotorMixer[6].yaw = 1.0f;

    //  { 1.0f,  1.0f,  0.414178f, -1.0f },          // MIDREAR_L
    masterConfig.customMotorMixer[7].throttle = 1.0f;
    masterConfig.customMotorMixer[7].roll = 1.0f;
    masterConfig.customMotorMixer[7].pitch = 0.414178f;
    masterConfig.customMotorMixer[7].yaw = -1.0f;
#endif

    // copy first profile into remaining profile
    for (i = 1; i < MAX_PROFILE_COUNT; i++) {
        memcpy(&masterConfig.profile[i], currentProfile, sizeof(profile_t));
    }

    // copy first control rate config into remaining profile
    for (i = 1; i < MAX_CONTROL_RATE_PROFILE_COUNT; i++) {
        memcpy(&masterConfig.controlRateProfiles[i], currentControlRateProfile, sizeof(controlRateConfig_t));
    }

    for (i = 1; i < MAX_PROFILE_COUNT; i++) {
        masterConfig.profile[i].defaultRateProfileIndex = i % MAX_CONTROL_RATE_PROFILE_COUNT;
    }
}

static uint8_t calculateChecksum(const uint8_t *data, uint32_t length)
{
    uint8_t checksum = 0;
    const uint8_t *byteOffset;

    for (byteOffset = data; byteOffset < (data + length); byteOffset++)
        checksum ^= *byteOffset;
    return checksum;
}

static bool isEEPROMContentValid(void)
{
    const master_t *temp = (const master_t *) CONFIG_START_FLASH_ADDRESS;
    uint8_t checksum = 0;

    // check version number
    if (EEPROM_CONF_VERSION != temp->version)
        return false;

    // check size and magic numbers
    if (temp->size != sizeof(master_t) || temp->magic_be != 0xBE || temp->magic_ef != 0xEF)
        return false;

    // verify integrity of temporary copy
    checksum = calculateChecksum((const uint8_t *) temp, sizeof(master_t));
    if (checksum != 0)
        return false;

    // looks good, let's roll!
    return true;
}

void activateControlRateConfig(void)
{
    generatePitchRollCurve(currentControlRateProfile);
    generateYawCurve(currentControlRateProfile);
    generateThrottleCurve(currentControlRateProfile, &masterConfig.escAndServoConfig);
}

void activateConfig(void)
{
    static imuRuntimeConfig_t imuRuntimeConfig;

    activateControlRateConfig();

    resetAdjustmentStates();

    useRcControlsConfig(
        currentProfile->modeActivationConditions,
        &masterConfig.escAndServoConfig,
        &currentProfile->pidProfile
    );


    useGyroConfig(&masterConfig.gyroConfig, filterGetFIRCoefficientsTable(currentProfile->pidProfile.gyro_soft_lpf, targetLooptime));

#ifdef TELEMETRY
    telemetryUseConfig(&masterConfig.telemetryConfig);
#endif
    currentProfile->pidProfile.pidController = constrain(currentProfile->pidProfile.pidController, 1, 2); // This should prevent UNUSED values. CF 1.11 support
    pidSetController(currentProfile->pidProfile.pidController);

#ifdef GPS
    gpsUseProfile(&currentProfile->gpsProfile);
    gpsUsePIDs(&currentProfile->pidProfile);
#endif

    useFailsafeConfig(&masterConfig.failsafeConfig);
    setAccelerationTrims(&masterConfig.accZero);

    mixerUseConfigs(
#ifdef USE_SERVOS
        currentProfile->servoConf,
        &currentProfile->gimbalConfig,
#endif
        &masterConfig.flight3DConfig,
        &masterConfig.escAndServoConfig,
        &masterConfig.mixerConfig,
        &masterConfig.airplaneConfig,
        &masterConfig.rxConfig
    );

    imuRuntimeConfig.dcm_kp = masterConfig.dcm_kp / 10000.0f;
    imuRuntimeConfig.dcm_ki = masterConfig.dcm_ki / 10000.0f;
    imuRuntimeConfig.acc_cut_hz = currentProfile->acc_cut_hz;
    imuRuntimeConfig.acc_unarmedcal = currentProfile->acc_unarmedcal;
    imuRuntimeConfig.small_angle = masterConfig.small_angle;

    imuConfigure(
        &imuRuntimeConfig,
        &currentProfile->pidProfile,
        &currentProfile->accDeadband,
        currentProfile->accz_lpf_cutoff,
        currentProfile->throttle_correction_angle
    );

    configureAltitudeHold(
        &currentProfile->pidProfile,
        &currentProfile->barometerConfig,
        &currentProfile->rcControlsConfig,
        &masterConfig.escAndServoConfig
    );

#ifdef BARO
    useBarometerConfig(&currentProfile->barometerConfig);
#endif
}

void validateAndFixConfig(void)
{
    if (!(featureConfigured(FEATURE_RX_PARALLEL_PWM) || featureConfigured(FEATURE_RX_PPM) || featureConfigured(FEATURE_RX_SERIAL) || featureConfigured(FEATURE_RX_MSP))) {
        featureSet(FEATURE_RX_PARALLEL_PWM); // Consider changing the default to PPM
    }

    if (featureConfigured(FEATURE_RX_PPM)) {
        featureClear(FEATURE_RX_PARALLEL_PWM);
    }

    if (featureConfigured(FEATURE_RX_MSP)) {
        featureClear(FEATURE_RX_SERIAL);
        featureClear(FEATURE_RX_PARALLEL_PWM);
        featureClear(FEATURE_RX_PPM);
    }

    if (featureConfigured(FEATURE_RX_SERIAL)) {
        featureClear(FEATURE_RX_PARALLEL_PWM);
        featureClear(FEATURE_RX_PPM);
    }

    if (featureConfigured(FEATURE_RX_PARALLEL_PWM)) {
#if defined(STM32F10X)
        // rssi adc needs the same ports
        featureClear(FEATURE_RSSI_ADC);
        // current meter needs the same ports
        if (masterConfig.batteryConfig.currentMeterType == CURRENT_SENSOR_ADC) {
            featureClear(FEATURE_CURRENT_METER);
        }
#endif

#if defined(STM32F10X) || defined(CHEBUZZ) || defined(STM32F3DISCOVERY)
        // led strip needs the same ports
        featureClear(FEATURE_LED_STRIP);
#endif

        // software serial needs free PWM ports
        featureClear(FEATURE_SOFTSERIAL);
    }


#if defined(LED_STRIP) && (defined(USE_SOFTSERIAL1) || defined(USE_SOFTSERIAL2))
    if (featureConfigured(FEATURE_SOFTSERIAL) && (
            0
#ifdef USE_SOFTSERIAL1
            || (LED_STRIP_TIMER == SOFTSERIAL_1_TIMER)
#endif
#ifdef USE_SOFTSERIAL2
            || (LED_STRIP_TIMER == SOFTSERIAL_2_TIMER)
#endif
    )) {
        // led strip needs the same timer as softserial
        featureClear(FEATURE_LED_STRIP);
    }
#endif

#if defined(NAZE) && defined(SONAR)
    if (featureConfigured(FEATURE_RX_PARALLEL_PWM) && featureConfigured(FEATURE_SONAR) && featureConfigured(FEATURE_CURRENT_METER) && masterConfig.batteryConfig.currentMeterType == CURRENT_SENSOR_ADC) {
        featureClear(FEATURE_CURRENT_METER);
    }
#endif

#if defined(OLIMEXINO) && defined(SONAR)
    if (feature(FEATURE_SONAR) && feature(FEATURE_CURRENT_METER) && masterConfig.batteryConfig.currentMeterType == CURRENT_SENSOR_ADC) {
        featureClear(FEATURE_CURRENT_METER);
    }
#endif

#if defined(CC3D) && defined(DISPLAY) && defined(USE_USART3)
    if (doesConfigurationUsePort(SERIAL_PORT_USART3) && feature(FEATURE_DISPLAY)) {
        featureClear(FEATURE_DISPLAY);
    }
#endif

#ifdef STM32F303xC
    // hardware supports serial port inversion, make users life easier for those that want to connect SBus RX's
    masterConfig.telemetryConfig.telemetry_inversion = 1;
#endif

#if defined(CC3D) && defined(SONAR) && defined(USE_SOFTSERIAL1)
    if (feature(FEATURE_SONAR) && feature(FEATURE_SOFTSERIAL)) {
        featureClear(FEATURE_SONAR);
    }
#endif

#if defined(COLIBRI_RACE)
    masterConfig.serialConfig.portConfigs[0].functionMask = FUNCTION_MSP;
    if(featureConfigured(FEATURE_RX_PARALLEL_PWM) || featureConfigured(FEATURE_RX_MSP)) {
	    featureClear(FEATURE_RX_PARALLEL_PWM);
	    featureClear(FEATURE_RX_MSP);
	    featureSet(FEATURE_RX_PPM);
    }
    if(featureConfigured(FEATURE_RX_SERIAL)) {
	    masterConfig.serialConfig.portConfigs[2].functionMask = FUNCTION_RX_SERIAL;
	    masterConfig.rxConfig.serialrx_provider = SERIALRX_SBUS;
    }
#endif

    useRxConfig(&masterConfig.rxConfig);

    serialConfig_t *serialConfig = &masterConfig.serialConfig;

    if (!isSerialConfigValid(serialConfig)) {
        resetSerialConfig(serialConfig);
    }
}

void initEEPROM(void)
{
}

void readEEPROM(void)
{
    // Sanity check
    if (!isEEPROMContentValid())
        failureMode(FAILURE_INVALID_EEPROM_CONTENTS);

    suspendRxSignal();

    // Read flash
    memcpy(&masterConfig, (char *) CONFIG_START_FLASH_ADDRESS, sizeof(master_t));

    if (masterConfig.current_profile_index > MAX_PROFILE_COUNT - 1) // sanity check
        masterConfig.current_profile_index = 0;

    setProfile(masterConfig.current_profile_index);

    if (currentProfile->defaultRateProfileIndex > MAX_CONTROL_RATE_PROFILE_COUNT - 1) // sanity check
        currentProfile->defaultRateProfileIndex = 0;

    setControlRateProfile(currentProfile->defaultRateProfileIndex);

    validateAndFixConfig();
    activateConfig();

    resumeRxSignal();
}

void readEEPROMAndNotify(void)
{
    // re-read written data
    readEEPROM();
    beeperConfirmationBeeps(1);
}

void writeEEPROM(void)
{
    // Generate compile time error if the config does not fit in the reserved area of flash.
    BUILD_BUG_ON(sizeof(master_t) > FLASH_TO_RESERVE_FOR_CONFIG);

    FLASH_Status status = 0;
    uint32_t wordOffset;
    int8_t attemptsRemaining = 3;

    suspendRxSignal();

    // prepare checksum/version constants
    masterConfig.version = EEPROM_CONF_VERSION;
    masterConfig.size = sizeof(master_t);
    masterConfig.magic_be = 0xBE;
    masterConfig.magic_ef = 0xEF;
    masterConfig.chk = 0; // erase checksum before recalculating
    masterConfig.chk = calculateChecksum((const uint8_t *) &masterConfig, sizeof(master_t));

    // write it
    FLASH_Unlock();
    while (attemptsRemaining--) {
#ifdef STM32F303
        FLASH_ClearFlag(FLASH_FLAG_EOP | FLASH_FLAG_PGERR | FLASH_FLAG_WRPERR);
#endif
#ifdef STM32F10X
        FLASH_ClearFlag(FLASH_FLAG_EOP | FLASH_FLAG_PGERR | FLASH_FLAG_WRPRTERR);
#endif
        for (wordOffset = 0; wordOffset < sizeof(master_t); wordOffset += 4) {
            if (wordOffset % FLASH_PAGE_SIZE == 0) {
                status = FLASH_ErasePage(CONFIG_START_FLASH_ADDRESS + wordOffset);
                if (status != FLASH_COMPLETE) {
                    break;
                }
            }

            status = FLASH_ProgramWord(CONFIG_START_FLASH_ADDRESS + wordOffset,
                    *(uint32_t *) ((char *) &masterConfig + wordOffset));
            if (status != FLASH_COMPLETE) {
                break;
            }
        }
        if (status == FLASH_COMPLETE) {
            break;
        }
    }
    FLASH_Lock();

    // Flash write failed - just die now
    if (status != FLASH_COMPLETE || !isEEPROMContentValid()) {
        failureMode(FAILURE_FLASH_WRITE_FAILED);
    }

    resumeRxSignal();
}

void ensureEEPROMContainsValidData(void)
{
    if (isEEPROMContentValid()) {
        return;
    }

    resetEEPROM();
}

void resetEEPROM(void)
{
    resetConf();
    writeEEPROM();
}

void saveConfigAndNotify(void)
{
    writeEEPROM();
    readEEPROMAndNotify();
}

void changeProfile(uint8_t profileIndex)
{
    masterConfig.current_profile_index = profileIndex;
    writeEEPROM();
    readEEPROM();
    beeperConfirmationBeeps(profileIndex + 1);
}

void changeControlRateProfile(uint8_t profileIndex)
{
    if (profileIndex > MAX_CONTROL_RATE_PROFILE_COUNT) {
        profileIndex = MAX_CONTROL_RATE_PROFILE_COUNT - 1;
    }
    setControlRateProfile(profileIndex);
    activateControlRateConfig();
}

void handleOneshotFeatureChangeOnRestart(void)
{
    // Shutdown PWM on all motors prior to soft restart
    StopPwmAllMotors();
    delay(50);
    // Apply additional delay when OneShot125 feature changed from on to off state
    if (feature(FEATURE_ONESHOT125) && !featureConfigured(FEATURE_ONESHOT125)) {
        delay(ONESHOT_FEATURE_CHANGED_DELAY_ON_BOOT_MS);
    }
}

void latchActiveFeatures()
{
    activeFeaturesLatch = masterConfig.enabledFeatures;
}

bool featureConfigured(uint32_t mask)
{
    return masterConfig.enabledFeatures & mask;
}

bool feature(uint32_t mask)
{
    return activeFeaturesLatch & mask;
}

void featureSet(uint32_t mask)
{
    masterConfig.enabledFeatures |= mask;
}

void featureClear(uint32_t mask)
{
    masterConfig.enabledFeatures &= ~(mask);
}

void featureClearAll()
{
    masterConfig.enabledFeatures = 0;
}

uint32_t featureMask(void)
{
    return masterConfig.enabledFeatures;
}<|MERGE_RESOLUTION|>--- conflicted
+++ resolved
@@ -134,11 +134,7 @@
 static uint8_t currentControlRateProfileIndex = 0;
 controlRateConfig_t *currentControlRateProfile;
 
-<<<<<<< HEAD
-static const uint8_t EEPROM_CONF_VERSION = 110;
-=======
 static const uint8_t EEPROM_CONF_VERSION = 116;
->>>>>>> cad401da
 
 static void resetAccelerometerTrims(flightDynamicsTrims_t *accelerometerTrims)
 {
@@ -180,8 +176,9 @@
     pidProfile->I8[PIDVEL] = 45;
     pidProfile->D8[PIDVEL] = 1;
 
-<<<<<<< HEAD
+    pidProfile->gyro_soft_lpf = 1;   // filtering ON by default
     pidProfile->dterm_cut_hz = 20;
+    pidProfile->yaw_pterm_cut_hz = 0;
 
     pidProfile->P_f[ROLL] = 1.5f;     // new PID with preliminary defaults test carefully
     pidProfile->I_f[ROLL] = 0.4f;
@@ -194,24 +191,6 @@
     pidProfile->D_f[YAW] = 0.050f;
     pidProfile->A_level = 5.0f;
     pidProfile->H_level = 3.0f;
-
-=======
-    pidProfile->gyro_soft_lpf = 1;   // filtering ON by default
-    pidProfile->dterm_cut_hz = 0;
-    pidProfile->yaw_pterm_cut_hz = 0;
-
-    pidProfile->P_f[ROLL] = 1.5f;     // new PID with preliminary defaults test carefully
-    pidProfile->I_f[ROLL] = 0.3f;
-    pidProfile->D_f[ROLL] = 0.01f;
-    pidProfile->P_f[PITCH] = 1.5f;
-    pidProfile->I_f[PITCH] = 0.3f;
-    pidProfile->D_f[PITCH] = 0.01f;
-    pidProfile->P_f[YAW] = 4.0f;
-    pidProfile->I_f[YAW] = 0.4f;
-    pidProfile->D_f[YAW] = 0.01f;
-    pidProfile->A_level = 6.0f;
-    pidProfile->H_level = 6.0f;
->>>>>>> cad401da
     pidProfile->H_sensitivity = 75;
 
 #ifdef GTUNE
