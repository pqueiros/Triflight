/*
 * This file is part of Cleanflight.
 *
 * Cleanflight is free software: you can redistribute it and/or modify
 * it under the terms of the GNU General Public License as published by
 * the Free Software Foundation, either version 3 of the License, or
 * (at your option) any later version.
 *
 * Cleanflight is distributed in the hope that it will be useful,
 * but WITHOUT ANY WARRANTY; without even the implied warranty of
 * MERCHANTABILITY or FITNESS FOR A PARTICULAR PURPOSE.  See the
 * GNU General Public License for more details.
 *
 * You should have received a copy of the GNU General Public License
 * along with Cleanflight.  If not, see <http://www.gnu.org/licenses/>.
 */

#include <stdbool.h>
#include <stdint.h>
#include <stdlib.h>
#include <stdarg.h>
#include <string.h>
#include <math.h>
#include <ctype.h>

#include "platform.h"
#include "scheduler.h"
#include "version.h"

#include "build_config.h"

#include "common/axis.h"
#include "common/maths.h"
#include "common/color.h"
#include "common/typeconversion.h"

#include "drivers/system.h"

#include "drivers/sensor.h"
#include "drivers/accgyro.h"
#include "drivers/compass.h"

#include "drivers/serial.h"
#include "drivers/bus_i2c.h"
#include "drivers/gpio.h"
#include "drivers/timer.h"
#include "drivers/pwm_rx.h"
#include "drivers/sdcard.h"

#include "drivers/buf_writer.h"

#include "io/escservo.h"
#include "io/gps.h"
#include "io/gimbal.h"
#include "io/rc_controls.h"
#include "io/serial.h"
#include "io/ledstrip.h"
#include "io/flashfs.h"
#include "io/beeper.h"
#include "io/asyncfatfs/asyncfatfs.h"

#include "rx/rx.h"
#include "rx/spektrum.h"

#include "sensors/battery.h"
#include "sensors/boardalignment.h"
#include "sensors/sensors.h"
#include "sensors/acceleration.h"
#include "sensors/gyro.h"
#include "sensors/compass.h"
#include "sensors/barometer.h"

#include "flight/pid.h"
#include "flight/imu.h"
#include "flight/mixer.h"
#include "flight/navigation.h"
#include "flight/failsafe.h"

#include "telemetry/telemetry.h"
#include "telemetry/frsky.h"

#include "config/runtime_config.h"
#include "config/config.h"
#include "config/config_profile.h"
#include "config/config_master.h"

#include "common/printf.h"

#include "serial_cli.h"

// FIXME remove this for targets that don't need a CLI.  Perhaps use a no-op macro when USE_CLI is not enabled
// signal that we're in cli mode
uint8_t cliMode = 0;

#ifdef USE_CLI

extern uint16_t cycleTime; // FIXME dependency on mw.c

void gpsEnablePassthrough(serialPort_t *gpsPassthroughPort);

static serialPort_t *cliPort;
static bufWriter_t *cliWriter;
static uint8_t cliWriteBuffer[sizeof(*cliWriter) + 16];

static void cliAux(char *cmdline);
static void cliRxFail(char *cmdline);
static void cliAdjustmentRange(char *cmdline);
static void cliMotorMix(char *cmdline);
static void cliDefaults(char *cmdline);
static void cliDump(char *cmdLine);
static void cliExit(char *cmdline);
static void cliFeature(char *cmdline);
static void cliMotor(char *cmdline);
static void cliPlaySound(char *cmdline);
static void cliProfile(char *cmdline);
static void cliRateProfile(char *cmdline);
static void cliReboot(void);
static void cliSave(char *cmdline);
static void cliSerial(char *cmdline);

#ifdef USE_SERVOS
static void cliServo(char *cmdline);
static void cliServoMix(char *cmdline);
#endif

static void cliSet(char *cmdline);
static void cliGet(char *cmdline);
static void cliStatus(char *cmdline);
#ifndef SKIP_TASK_STATISTICS
static void cliTasks(char *cmdline);
#endif
static void cliVersion(char *cmdline);
static void cliRxRange(char *cmdline);

#ifdef GPS
static void cliGpsPassthrough(char *cmdline);
#endif

static void cliHelp(char *cmdline);
static void cliMap(char *cmdline);

#ifdef LED_STRIP
static void cliLed(char *cmdline);
static void cliColor(char *cmdline);
#endif

#ifndef USE_QUAD_MIXER_ONLY
static void cliMixer(char *cmdline);
#endif

#ifdef USE_FLASHFS
static void cliFlashInfo(char *cmdline);
static void cliFlashErase(char *cmdline);
#ifdef USE_FLASH_TOOLS
static void cliFlashWrite(char *cmdline);
static void cliFlashRead(char *cmdline);
#endif
#endif

#ifdef USE_SDCARD
static void cliSdInfo(char *cmdline);
#endif

// buffer
static char cliBuffer[48];
static uint32_t bufferIndex = 0;

#ifndef USE_QUAD_MIXER_ONLY
//  this with mixerMode_e
static const char * const mixerNames[] = {
    "TRI", "QUADP", "QUADX", "BI",
    "GIMBAL", "Y6", "HEX6",
    "FLYING_WING", "Y4", "HEX6X", "OCTOX8", "OCTOFLATP", "OCTOFLATX",
    "AIRPLANE", "HELI_120_CCPM", "HELI_90_DEG", "VTAIL4",
    "HEX6H", "PPM_TO_SERVO", "DUALCOPTER", "SINGLECOPTER",
    "ATAIL4", "CUSTOM", "CUSTOMAIRPLANE", "CUSTOMTRI", NULL
};
#endif

// sync this with features_e
static const char * const featureNames[] = {
    "RX_PPM", "VBAT", "INFLIGHT_ACC_CAL", "RX_SERIAL", "MOTOR_STOP",
    "SERVO_TILT", "SOFTSERIAL", "GPS", "FAILSAFE",
    "SONAR", "TELEMETRY", "CURRENT_METER", "3D", "RX_PARALLEL_PWM",
    "RX_MSP", "RSSI_ADC", "LED_STRIP", "DISPLAY", "ONESHOT125",
    "BLACKBOX", "CHANNEL_FORWARDING", "TRANSPONDER", NULL
};

// sync this with rxFailsafeChannelMode_e
static const char rxFailsafeModeCharacters[] = "ahs";

static const rxFailsafeChannelMode_e rxFailsafeModesTable[RX_FAILSAFE_TYPE_COUNT][RX_FAILSAFE_MODE_COUNT] = {
    { RX_FAILSAFE_MODE_AUTO, RX_FAILSAFE_MODE_HOLD, RX_FAILSAFE_MODE_INVALID },
    { RX_FAILSAFE_MODE_INVALID, RX_FAILSAFE_MODE_HOLD, RX_FAILSAFE_MODE_SET }
};

#ifndef CJMCU
// sync this with sensors_e
static const char * const sensorTypeNames[] = {
    "GYRO", "ACC", "BARO", "MAG", "SONAR", "GPS", "GPS+MAG", NULL
};

#define SENSOR_NAMES_MASK (SENSOR_GYRO | SENSOR_ACC | SENSOR_BARO | SENSOR_MAG)

static const char * const sensorHardwareNames[4][11] = {
    { "", "None", "MPU6050", "L3G4200D", "MPU3050", "L3GD20", "MPU6000", "MPU6500", "FAKE", NULL },
    { "", "None", "ADXL345", "MPU6050", "MMA845x", "BMA280", "LSM303DLHC", "MPU6000", "MPU6500", "FAKE", NULL },
    { "", "None", "BMP085", "MS5611", "BMP280", NULL },
    { "", "None", "HMC5883", "AK8975", NULL }
};
#endif

typedef struct {
    const char *name;
#ifndef SKIP_CLI_COMMAND_HELP
    const char *description;
    const char *args;
#endif
    void (*func)(char *cmdline);
} clicmd_t;

#ifndef SKIP_CLI_COMMAND_HELP
#define CLI_COMMAND_DEF(name, description, args, method) \
{ \
    name , \
    description , \
    args , \
    method \
}
#else
#define CLI_COMMAND_DEF(name, description, args, method) \
{ \
    name, \
    method \
}
#endif

// should be sorted a..z for bsearch()
const clicmd_t cmdTable[] = {
    CLI_COMMAND_DEF("adjrange", "configure adjustment ranges", NULL, cliAdjustmentRange),
    CLI_COMMAND_DEF("aux", "configure modes", NULL, cliAux),
#ifdef LED_STRIP
    CLI_COMMAND_DEF("color", "configure colors", NULL, cliColor),
#endif
    CLI_COMMAND_DEF("defaults", "reset to defaults and reboot", NULL, cliDefaults),
    CLI_COMMAND_DEF("dump", "dump configuration",
        "[master|profile]", cliDump),
    CLI_COMMAND_DEF("exit", NULL, NULL, cliExit),
    CLI_COMMAND_DEF("feature", "configure features",
        "list\r\n"
        "\t<+|->[name]", cliFeature),
#ifdef USE_FLASHFS
    CLI_COMMAND_DEF("flash_erase", "erase flash chip", NULL, cliFlashErase),
    CLI_COMMAND_DEF("flash_info", "show flash chip info", NULL, cliFlashInfo),
#ifdef USE_FLASH_TOOLS
    CLI_COMMAND_DEF("flash_read", NULL, "<length> <address>", cliFlashRead),
    CLI_COMMAND_DEF("flash_write", NULL, "<address> <message>", cliFlashWrite),
#endif
#endif
    CLI_COMMAND_DEF("get", "get variable value",
            "[name]", cliGet),
#ifdef GPS
    CLI_COMMAND_DEF("gpspassthrough", "passthrough gps to serial", NULL, cliGpsPassthrough),
#endif
    CLI_COMMAND_DEF("help", NULL, NULL, cliHelp),
#ifdef LED_STRIP
    CLI_COMMAND_DEF("led", "configure leds", NULL, cliLed),
#endif
    CLI_COMMAND_DEF("map", "configure rc channel order",
        "[<map>]", cliMap),
#ifndef USE_QUAD_MIXER_ONLY
    CLI_COMMAND_DEF("mixer", "configure mixer",
        "list\r\n"
        "\t<name>", cliMixer),
#endif
    CLI_COMMAND_DEF("mmix", "custom motor mixer", NULL, cliMotorMix),
    CLI_COMMAND_DEF("motor",  "get/set motor",
       "<index> [<value>]", cliMotor),
    CLI_COMMAND_DEF("play_sound", NULL,
        "[<index>]\r\n", cliPlaySound),
    CLI_COMMAND_DEF("profile", "change profile",
        "[<index>]", cliProfile),
    CLI_COMMAND_DEF("rateprofile", "change rate profile",
        "[<index>]", cliRateProfile),
    CLI_COMMAND_DEF("rxrange", "configure rx channel ranges", NULL, cliRxRange),
    CLI_COMMAND_DEF("rxfail", "show/set rx failsafe settings", NULL, cliRxFail),
    CLI_COMMAND_DEF("save", "save and reboot", NULL, cliSave),
    CLI_COMMAND_DEF("serial", "configure serial ports", NULL, cliSerial),
#ifdef USE_SERVOS
    CLI_COMMAND_DEF("servo", "configure servos", NULL, cliServo),
#endif
    CLI_COMMAND_DEF("set", "change setting",
        "[<name>=<value>]", cliSet),
#ifdef USE_SERVOS
    CLI_COMMAND_DEF("smix", "servo mixer",
        "<rule> <servo> <source> <rate> <speed> <min> <max> <box>\r\n"
        "\treset\r\n"
        "\tload <mixer>\r\n"
        "\treverse <servo> <source> r|n", cliServoMix),
#endif
#ifdef USE_SDCARD
    CLI_COMMAND_DEF("sd_info", "sdcard info", NULL, cliSdInfo),
#endif
    CLI_COMMAND_DEF("status", "show status", NULL, cliStatus),
#ifndef SKIP_TASK_STATISTICS
    CLI_COMMAND_DEF("tasks", "show task stats", NULL, cliTasks),
#endif
    CLI_COMMAND_DEF("version", "show version", NULL, cliVersion),
};
#define CMD_COUNT (sizeof(cmdTable) / sizeof(clicmd_t))

static const char * const lookupTableOffOn[] = {
    "OFF", "ON"
};

static const char * const lookupTableUnit[] = {
    "IMPERIAL", "METRIC"
};

static const char * const lookupTableAlignment[] = {
    "DEFAULT",
    "CW0",
    "CW90",
    "CW180",
    "CW270",
    "CW0FLIP",
    "CW90FLIP",
    "CW180FLIP",
    "CW270FLIP"
};

#ifdef GPS
static const char * const lookupTableGPSProvider[] = {
    "NMEA", "UBLOX"
};

static const char * const lookupTableGPSSBASMode[] = {
    "AUTO", "EGNOS", "WAAS", "MSAS", "GAGAN"
};
#endif

static const char * const lookupTableCurrentSensor[] = {
    "NONE", "ADC", "VIRTUAL"
};

static const char * const lookupTableGimbalMode[] = {
    "NORMAL", "MIXTILT"
};

static const char * const lookupTablePidController[] = {
    "MW23", "MWREWRITE", "LUX"
};

static const char * const lookupTableBlackboxDevice[] = {
    "SERIAL", "SPIFLASH", "SDCARD"
};

static const char * const lookupTableSerialRX[] = {
    "SPEK1024",
    "SPEK2048",
    "SBUS",
    "SUMD",
    "SUMH",
    "XB-B",
    "XB-B-RJ01",
    "IBUS"
};

static const char * const lookupTableGyroFilter[] = {
    "OFF", "LOW", "MEDIUM", "HIGH"
};

static const char * const lookupTableGyroLpf[] = {
    "256HZ",
    "188HZ",
    "98HZ",
    "42HZ",
    "20HZ",
    "10HZ"
};


typedef struct lookupTableEntry_s {
    const char * const *values;
    const uint8_t valueCount;
} lookupTableEntry_t;

typedef enum {
    TABLE_OFF_ON = 0,
    TABLE_UNIT,
    TABLE_ALIGNMENT,
#ifdef GPS
    TABLE_GPS_PROVIDER,
    TABLE_GPS_SBAS_MODE,
#endif
#ifdef BLACKBOX
    TABLE_BLACKBOX_DEVICE,
#endif
    TABLE_CURRENT_SENSOR,
    TABLE_GIMBAL_MODE,
    TABLE_PID_CONTROLLER,
    TABLE_SERIAL_RX,
    TABLE_GYRO_FILTER,
    TABLE_GYRO_LPF,
} lookupTableIndex_e;

static const lookupTableEntry_t lookupTables[] = {
    { lookupTableOffOn, sizeof(lookupTableOffOn) / sizeof(char *) },
    { lookupTableUnit, sizeof(lookupTableUnit) / sizeof(char *) },
    { lookupTableAlignment, sizeof(lookupTableAlignment) / sizeof(char *) },
#ifdef GPS
    { lookupTableGPSProvider, sizeof(lookupTableGPSProvider) / sizeof(char *) },
    { lookupTableGPSSBASMode, sizeof(lookupTableGPSSBASMode) / sizeof(char *) },
#endif
#ifdef BLACKBOX
    { lookupTableBlackboxDevice, sizeof(lookupTableBlackboxDevice) / sizeof(char *) },
#endif
    { lookupTableCurrentSensor, sizeof(lookupTableCurrentSensor) / sizeof(char *) },
    { lookupTableGimbalMode, sizeof(lookupTableGimbalMode) / sizeof(char *) },
    { lookupTablePidController, sizeof(lookupTablePidController) / sizeof(char *) },
    { lookupTableSerialRX, sizeof(lookupTableSerialRX) / sizeof(char *) },
    { lookupTableGyroFilter, sizeof(lookupTableGyroFilter) / sizeof(char *) },
    { lookupTableGyroLpf, sizeof(lookupTableGyroLpf) / sizeof(char *) }
};

#define VALUE_TYPE_OFFSET 0
#define VALUE_SECTION_OFFSET 4
#define VALUE_MODE_OFFSET 6

typedef enum {
    // value type
    VAR_UINT8 = (0 << VALUE_TYPE_OFFSET),
    VAR_INT8 = (1 << VALUE_TYPE_OFFSET),
    VAR_UINT16 = (2 << VALUE_TYPE_OFFSET),
    VAR_INT16 = (3 << VALUE_TYPE_OFFSET),
    VAR_UINT32 = (4 << VALUE_TYPE_OFFSET),
    VAR_FLOAT = (5 << VALUE_TYPE_OFFSET),

    // value section
    MASTER_VALUE = (0 << VALUE_SECTION_OFFSET),
    PROFILE_VALUE = (1 << VALUE_SECTION_OFFSET),
    CONTROL_RATE_VALUE = (2 << VALUE_SECTION_OFFSET),

    // value mode
    MODE_DIRECT = (0 << VALUE_MODE_OFFSET),
    MODE_LOOKUP = (1 << VALUE_MODE_OFFSET)
} cliValueFlag_e;

#define VALUE_TYPE_MASK (0x0F)
#define VALUE_SECTION_MASK (0x30)
#define VALUE_MODE_MASK (0xC0)

typedef struct cliMinMaxConfig_s {
    const int32_t min;
    const int32_t max;
} cliMinMaxConfig_t;

typedef struct cliLookupTableConfig_s {
    const lookupTableIndex_e tableIndex;
} cliLookupTableConfig_t;

typedef union {
    cliLookupTableConfig_t lookup;
    cliMinMaxConfig_t minmax;

} cliValueConfig_t;

typedef struct {
    const char *name;
    const uint8_t type; // see cliValueFlag_e
    void *ptr;
    const cliValueConfig_t config;
} clivalue_t;

const clivalue_t valueTable[] = {
    { "looptime",                   VAR_UINT16 | MASTER_VALUE,  &masterConfig.looptime, .config.minmax = {0, 9000} },
    { "emf_avoidance",              VAR_UINT8  | MASTER_VALUE | MODE_LOOKUP,  &masterConfig.emf_avoidance, .config.lookup = { TABLE_OFF_ON } },
    { "i2c_overclock",              VAR_UINT8  | MASTER_VALUE | MODE_LOOKUP,  &masterConfig.i2c_overclock, .config.lookup = { TABLE_OFF_ON } },
    { "gyro_sync",                  VAR_UINT8  | MASTER_VALUE | MODE_LOOKUP,  &masterConfig.gyroSync, .config.lookup = { TABLE_OFF_ON } },
    { "gyro_sync_denom",            VAR_UINT8  | MASTER_VALUE,  &masterConfig.gyroSyncDenominator, .config.minmax = { 1,  32 } },

    { "mid_rc",                     VAR_UINT16 | MASTER_VALUE,  &masterConfig.rxConfig.midrc, .config.minmax = { 1200,  1700 } },
    { "min_check",                  VAR_UINT16 | MASTER_VALUE,  &masterConfig.rxConfig.mincheck, .config.minmax = { PWM_RANGE_ZERO,  PWM_RANGE_MAX } },
    { "max_check",                  VAR_UINT16 | MASTER_VALUE,  &masterConfig.rxConfig.maxcheck, .config.minmax = { PWM_RANGE_ZERO,  PWM_RANGE_MAX } },
    { "rssi_channel",               VAR_INT8   | MASTER_VALUE,  &masterConfig.rxConfig.rssi_channel, .config.minmax = { 0,  MAX_SUPPORTED_RC_CHANNEL_COUNT } },
    { "rssi_scale",                 VAR_UINT8  | MASTER_VALUE,  &masterConfig.rxConfig.rssi_scale, .config.minmax = { RSSI_SCALE_MIN,  RSSI_SCALE_MAX } },
    { "rssi_ppm_invert",            VAR_INT8   | MASTER_VALUE | MODE_LOOKUP,  &masterConfig.rxConfig.rssi_ppm_invert, .config.lookup = { TABLE_OFF_ON } },
    { "rc_smoothing",               VAR_INT8   | MASTER_VALUE | MODE_LOOKUP,  &masterConfig.rxConfig.rcSmoothing, .config.lookup = { TABLE_OFF_ON } },
    { "input_filtering_mode",       VAR_INT8   | MASTER_VALUE | MODE_LOOKUP,  &masterConfig.inputFilteringMode, .config.lookup = { TABLE_OFF_ON } },

    { "min_throttle",               VAR_UINT16 | MASTER_VALUE,  &masterConfig.escAndServoConfig.minthrottle, .config.minmax = { PWM_RANGE_ZERO,  PWM_RANGE_MAX } },
    { "max_throttle",               VAR_UINT16 | MASTER_VALUE,  &masterConfig.escAndServoConfig.maxthrottle, .config.minmax = { PWM_RANGE_ZERO,  PWM_RANGE_MAX } },
    { "min_command",                VAR_UINT16 | MASTER_VALUE,  &masterConfig.escAndServoConfig.mincommand, .config.minmax = { PWM_RANGE_ZERO,  PWM_RANGE_MAX } },
    { "servo_center_pulse",         VAR_UINT16 | MASTER_VALUE,  &masterConfig.escAndServoConfig.servoCenterPulse, .config.minmax = { PWM_RANGE_ZERO,  PWM_RANGE_MAX } },

    { "3d_deadband_low",            VAR_UINT16 | MASTER_VALUE,  &masterConfig.flight3DConfig.deadband3d_low, .config.minmax = { PWM_RANGE_ZERO,  PWM_RANGE_MAX } }, // FIXME upper limit should match code in the mixer, 1500 currently
    { "3d_deadband_high",           VAR_UINT16 | MASTER_VALUE,  &masterConfig.flight3DConfig.deadband3d_high, .config.minmax = { PWM_RANGE_ZERO,  PWM_RANGE_MAX } }, // FIXME lower limit should match code in the mixer, 1500 currently,
    { "3d_neutral",                 VAR_UINT16 | MASTER_VALUE,  &masterConfig.flight3DConfig.neutral3d, .config.minmax = { PWM_RANGE_ZERO,  PWM_RANGE_MAX } },
    { "3d_deadband_throttle",       VAR_UINT16 | MASTER_VALUE,  &masterConfig.flight3DConfig.deadband3d_throttle, .config.minmax = { PWM_RANGE_ZERO,  PWM_RANGE_MAX } },

    { "motor_pwm_rate",             VAR_UINT16 | MASTER_VALUE,  &masterConfig.motor_pwm_rate, .config.minmax = { 50,  32000 } },
    { "servo_pwm_rate",             VAR_UINT16 | MASTER_VALUE,  &masterConfig.servo_pwm_rate, .config.minmax = { 50,  498 } },

    { "retarded_arm",               VAR_UINT8  | MASTER_VALUE | MODE_LOOKUP,  &masterConfig.retarded_arm, .config.lookup = { TABLE_OFF_ON } },
    { "disarm_kill_switch",         VAR_UINT8  | MASTER_VALUE | MODE_LOOKUP,  &masterConfig.disarm_kill_switch, .config.lookup = { TABLE_OFF_ON } },
    { "auto_disarm_delay",          VAR_UINT8  | MASTER_VALUE,  &masterConfig.auto_disarm_delay, .config.minmax = { 0,  60 } },
    { "small_angle",                VAR_UINT8  | MASTER_VALUE,  &masterConfig.small_angle, .config.minmax = { 0,  180 } },

    { "fixedwing_althold_dir",      VAR_INT8   | MASTER_VALUE,  &masterConfig.airplaneConfig.fixedwing_althold_dir, .config.minmax = { -1,  1 } },

    { "reboot_character",           VAR_UINT8  | MASTER_VALUE,  &masterConfig.serialConfig.reboot_character, .config.minmax = { 48,  126 } },

#ifdef GPS
    { "gps_provider",               VAR_UINT8  | MASTER_VALUE | MODE_LOOKUP,  &masterConfig.gpsConfig.provider, .config.lookup = { TABLE_GPS_PROVIDER } },
    { "gps_sbas_mode",              VAR_UINT8  | MASTER_VALUE | MODE_LOOKUP,  &masterConfig.gpsConfig.sbasMode, .config.lookup = { TABLE_GPS_SBAS_MODE } },
    { "gps_auto_config",            VAR_UINT8  | MASTER_VALUE | MODE_LOOKUP,  &masterConfig.gpsConfig.autoConfig, .config.lookup = { TABLE_OFF_ON } },
    { "gps_auto_baud",              VAR_UINT8  | MASTER_VALUE | MODE_LOOKUP,  &masterConfig.gpsConfig.autoBaud, .config.lookup = { TABLE_OFF_ON } },

    { "gps_pos_p",                  VAR_UINT8  | PROFILE_VALUE, &masterConfig.profile[0].pidProfile.P8[PIDPOS], .config.minmax = { 0,  200 } },
    { "gps_pos_i",                  VAR_UINT8  | PROFILE_VALUE, &masterConfig.profile[0].pidProfile.I8[PIDPOS], .config.minmax = { 0,  200 } },
    { "gps_pos_d",                  VAR_UINT8  | PROFILE_VALUE, &masterConfig.profile[0].pidProfile.D8[PIDPOS], .config.minmax = { 0,  200 } },
    { "gps_posr_p",                 VAR_UINT8  | PROFILE_VALUE, &masterConfig.profile[0].pidProfile.P8[PIDPOSR], .config.minmax = { 0,  200 } },
    { "gps_posr_i",                 VAR_UINT8  | PROFILE_VALUE, &masterConfig.profile[0].pidProfile.I8[PIDPOSR], .config.minmax = { 0,  200 } },
    { "gps_posr_d",                 VAR_UINT8  | PROFILE_VALUE, &masterConfig.profile[0].pidProfile.D8[PIDPOSR], .config.minmax = { 0,  200 } },
    { "gps_nav_p",                  VAR_UINT8  | PROFILE_VALUE, &masterConfig.profile[0].pidProfile.P8[PIDNAVR], .config.minmax = { 0,  200 } },
    { "gps_nav_i",                  VAR_UINT8  | PROFILE_VALUE, &masterConfig.profile[0].pidProfile.I8[PIDNAVR], .config.minmax = { 0,  200 } },
    { "gps_nav_d",                  VAR_UINT8  | PROFILE_VALUE, &masterConfig.profile[0].pidProfile.D8[PIDNAVR], .config.minmax = { 0,  200 } },
    { "gps_wp_radius",              VAR_UINT16 | PROFILE_VALUE, &masterConfig.profile[0].gpsProfile.gps_wp_radius, .config.minmax = { 0,  2000 } },
    { "nav_controls_heading",       VAR_UINT8  | PROFILE_VALUE | MODE_LOOKUP, &masterConfig.profile[0].gpsProfile.nav_controls_heading, .config.lookup = { TABLE_OFF_ON } },
    { "nav_speed_min",              VAR_UINT16 | PROFILE_VALUE, &masterConfig.profile[0].gpsProfile.nav_speed_min, .config.minmax = { 10,  2000 } },
    { "nav_speed_max",              VAR_UINT16 | PROFILE_VALUE, &masterConfig.profile[0].gpsProfile.nav_speed_max, .config.minmax = { 10,  2000 } },
    { "nav_slew_rate",              VAR_UINT8  | PROFILE_VALUE, &masterConfig.profile[0].gpsProfile.nav_slew_rate, .config.minmax = { 0,  100 } },
#endif

    { "serialrx_provider",          VAR_UINT8  | MASTER_VALUE | MODE_LOOKUP,  &masterConfig.rxConfig.serialrx_provider, .config.lookup = { TABLE_SERIAL_RX } },
    { "sbus_inversion",             VAR_UINT8  | MASTER_VALUE | MODE_LOOKUP,  &masterConfig.rxConfig.sbus_inversion, .config.lookup = { TABLE_OFF_ON } },
    { "spektrum_sat_bind",          VAR_UINT8  | MASTER_VALUE,  &masterConfig.rxConfig.spektrum_sat_bind, .config.minmax = { SPEKTRUM_SAT_BIND_DISABLED,  SPEKTRUM_SAT_BIND_MAX} },

    { "telemetry_switch",           VAR_UINT8  | MASTER_VALUE | MODE_LOOKUP,  &masterConfig.telemetryConfig.telemetry_switch, .config.lookup = { TABLE_OFF_ON } },
    { "telemetry_inversion",        VAR_UINT8  | MASTER_VALUE | MODE_LOOKUP,  &masterConfig.telemetryConfig.telemetry_inversion, .config.lookup = { TABLE_OFF_ON } },
    { "frsky_default_lattitude",    VAR_FLOAT  | MASTER_VALUE,  &masterConfig.telemetryConfig.gpsNoFixLatitude, .config.minmax = { -90.0,  90.0 } },
    { "frsky_default_longitude",    VAR_FLOAT  | MASTER_VALUE,  &masterConfig.telemetryConfig.gpsNoFixLongitude, .config.minmax = { -180.0,  180.0 } },
    { "frsky_coordinates_format",   VAR_UINT8  | MASTER_VALUE,  &masterConfig.telemetryConfig.frsky_coordinate_format, .config.minmax = { 0,  FRSKY_FORMAT_NMEA } },
    { "frsky_unit",                 VAR_UINT8  | MASTER_VALUE | MODE_LOOKUP,  &masterConfig.telemetryConfig.frsky_unit, .config.lookup = { TABLE_UNIT } },
    { "frsky_vfas_precision",       VAR_UINT8  | MASTER_VALUE,  &masterConfig.telemetryConfig.frsky_vfas_precision, .config.minmax = { FRSKY_VFAS_PRECISION_LOW,  FRSKY_VFAS_PRECISION_HIGH } },
    { "hott_alarm_sound_interval",  VAR_UINT8  | MASTER_VALUE,  &masterConfig.telemetryConfig.hottAlarmSoundInterval, .config.minmax = { 0,  120 } },

    { "battery_capacity",           VAR_UINT16 | MASTER_VALUE,  &masterConfig.batteryConfig.batteryCapacity, .config.minmax = { 0,  20000 } },
    { "vbat_scale",                 VAR_UINT8  | MASTER_VALUE,  &masterConfig.batteryConfig.vbatscale, .config.minmax = { VBAT_SCALE_MIN,  VBAT_SCALE_MAX } },
    { "vbat_max_cell_voltage",      VAR_UINT8  | MASTER_VALUE,  &masterConfig.batteryConfig.vbatmaxcellvoltage, .config.minmax = { 10,  50 } },
    { "vbat_min_cell_voltage",      VAR_UINT8  | MASTER_VALUE,  &masterConfig.batteryConfig.vbatmincellvoltage, .config.minmax = { 10,  50 } },
    { "vbat_warning_cell_voltage",  VAR_UINT8  | MASTER_VALUE,  &masterConfig.batteryConfig.vbatwarningcellvoltage, .config.minmax = { 10,  50 } },
    { "current_meter_scale",        VAR_INT16  | MASTER_VALUE,  &masterConfig.batteryConfig.currentMeterScale, .config.minmax = { -10000,  10000 } },
    { "current_meter_offset",       VAR_UINT16 | MASTER_VALUE,  &masterConfig.batteryConfig.currentMeterOffset, .config.minmax = { 0,  3300 } },
    { "multiwii_current_meter_output", VAR_UINT8  | MASTER_VALUE | MODE_LOOKUP,  &masterConfig.batteryConfig.multiwiiCurrentMeterOutput, .config.lookup = { TABLE_OFF_ON } },
    { "current_meter_type",         VAR_UINT8  | MASTER_VALUE | MODE_LOOKUP,  &masterConfig.batteryConfig.currentMeterType, .config.lookup = { TABLE_CURRENT_SENSOR } },

    { "align_gyro",                 VAR_UINT8  | MASTER_VALUE | MODE_LOOKUP,  &masterConfig.sensorAlignmentConfig.gyro_align, .config.lookup = { TABLE_ALIGNMENT } },
    { "align_acc",                  VAR_UINT8  | MASTER_VALUE | MODE_LOOKUP,  &masterConfig.sensorAlignmentConfig.acc_align, .config.lookup = { TABLE_ALIGNMENT } },
    { "align_mag",                  VAR_UINT8  | MASTER_VALUE | MODE_LOOKUP,  &masterConfig.sensorAlignmentConfig.mag_align, .config.lookup = { TABLE_ALIGNMENT } },

    { "align_board_roll",           VAR_INT16  | MASTER_VALUE,  &masterConfig.boardAlignment.rollDegrees, .config.minmax = { -180,  360 } },
    { "align_board_pitch",          VAR_INT16  | MASTER_VALUE,  &masterConfig.boardAlignment.pitchDegrees, .config.minmax = { -180,  360 } },
    { "align_board_yaw",            VAR_INT16  | MASTER_VALUE,  &masterConfig.boardAlignment.yawDegrees, .config.minmax = { -180,  360 } },

    { "max_angle_inclination",      VAR_UINT16 | MASTER_VALUE,  &masterConfig.max_angle_inclination, .config.minmax = { 100,  900 } },

    { "gyro_lpf",                   VAR_UINT8  | MASTER_VALUE | MODE_LOOKUP,  &masterConfig.gyro_lpf, .config.lookup = { TABLE_GYRO_LPF } },
    { "moron_threshold",            VAR_UINT8  | MASTER_VALUE,  &masterConfig.gyroConfig.gyroMovementCalibrationThreshold, .config.minmax = { 0,  128 } },
    { "imu_dcm_kp",                 VAR_UINT16 | MASTER_VALUE,  &masterConfig.dcm_kp, .config.minmax = { 0,  20000 } },
    { "imu_dcm_ki",                 VAR_UINT16 | MASTER_VALUE,  &masterConfig.dcm_ki, .config.minmax = { 0,  20000 } },

    { "alt_hold_deadband",          VAR_UINT8  | PROFILE_VALUE, &masterConfig.profile[0].rcControlsConfig.alt_hold_deadband, .config.minmax = { 1,  250 } },
    { "alt_hold_fast_change",       VAR_UINT8  | PROFILE_VALUE | MODE_LOOKUP, &masterConfig.profile[0].rcControlsConfig.alt_hold_fast_change, .config.lookup = { TABLE_OFF_ON } },
    { "deadband",                   VAR_UINT8  | PROFILE_VALUE, &masterConfig.profile[0].rcControlsConfig.deadband, .config.minmax = { 0,  32 } },
    { "yaw_deadband",               VAR_UINT8  | PROFILE_VALUE, &masterConfig.profile[0].rcControlsConfig.yaw_deadband, .config.minmax = { 0,  100 } },

    { "throttle_correction_value",  VAR_UINT8  | PROFILE_VALUE, &masterConfig.profile[0].throttle_correction_value, .config.minmax = { 0,  150 } },
    { "throttle_correction_angle",  VAR_UINT16 | PROFILE_VALUE, &masterConfig.profile[0].throttle_correction_angle, .config.minmax = { 1,  900 } },

    { "yaw_control_direction",      VAR_INT8   | MASTER_VALUE,  &masterConfig.yaw_control_direction, .config.minmax = { -1,  1 } },

    { "pid_at_min_throttle",        VAR_UINT8  | MASTER_VALUE | MODE_LOOKUP, &masterConfig.mixerConfig.pid_at_min_throttle, .config.lookup = { TABLE_OFF_ON } },
    { "yaw_motor_direction",        VAR_INT8   | MASTER_VALUE, &masterConfig.mixerConfig.yaw_motor_direction, .config.minmax = { -1,  1 } },
    { "yaw_jump_prevention_limit",  VAR_UINT16 | MASTER_VALUE, &masterConfig.mixerConfig.yaw_jump_prevention_limit, .config.minmax = { YAW_JUMP_PREVENTION_LIMIT_LOW,  YAW_JUMP_PREVENTION_LIMIT_HIGH } },

#ifdef USE_SERVOS
    { "tri_unarmed_servo",          VAR_INT8   | MASTER_VALUE | MODE_LOOKUP, &masterConfig.mixerConfig.tri_unarmed_servo, .config.lookup = { TABLE_OFF_ON } },
    { "servo_lowpass_freq",         VAR_INT16  | MASTER_VALUE, &masterConfig.mixerConfig.servo_lowpass_freq, .config.minmax = { 10,  400} },
    { "servo_lowpass_enable",       VAR_INT8   | MASTER_VALUE | MODE_LOOKUP, &masterConfig.mixerConfig.servo_lowpass_enable, .config.lookup = { TABLE_OFF_ON } },
#endif

    { "default_rate_profile",       VAR_UINT8  | PROFILE_VALUE , &masterConfig.profile[0].defaultRateProfileIndex, .config.minmax = { 0,  MAX_CONTROL_RATE_PROFILE_COUNT - 1 } },
    { "rc_rate",                    VAR_UINT8  | CONTROL_RATE_VALUE, &masterConfig.controlRateProfiles[0].rcRate8, .config.minmax = { 0,  250 } },
    { "rc_expo",                    VAR_UINT8  | CONTROL_RATE_VALUE, &masterConfig.controlRateProfiles[0].rcExpo8, .config.minmax = { 0,  100 } },
    { "rc_yaw_expo",                VAR_UINT8  | CONTROL_RATE_VALUE, &masterConfig.controlRateProfiles[0].rcYawExpo8, .config.minmax = { 0,  100 } },
    { "thr_mid",                    VAR_UINT8  | CONTROL_RATE_VALUE, &masterConfig.controlRateProfiles[0].thrMid8, .config.minmax = { 0,  100 } },
    { "thr_expo",                   VAR_UINT8  | CONTROL_RATE_VALUE, &masterConfig.controlRateProfiles[0].thrExpo8, .config.minmax = { 0,  100 } },
    { "roll_rate",                  VAR_UINT8  | CONTROL_RATE_VALUE, &masterConfig.controlRateProfiles[0].rates[FD_ROLL], .config.minmax = { 0,  CONTROL_RATE_CONFIG_ROLL_PITCH_RATE_MAX } },
    { "pitch_rate",                 VAR_UINT8  | CONTROL_RATE_VALUE, &masterConfig.controlRateProfiles[0].rates[FD_PITCH], .config.minmax = { 0,  CONTROL_RATE_CONFIG_ROLL_PITCH_RATE_MAX } },
    { "yaw_rate",                   VAR_UINT8  | CONTROL_RATE_VALUE, &masterConfig.controlRateProfiles[0].rates[FD_YAW], .config.minmax = { 0,  CONTROL_RATE_CONFIG_YAW_RATE_MAX } },
    { "tpa_rate",                   VAR_UINT8  | CONTROL_RATE_VALUE, &masterConfig.controlRateProfiles[0].dynThrPID, .config.minmax = { 0,  CONTROL_RATE_CONFIG_TPA_MAX} },
    { "tpa_breakpoint",             VAR_UINT16 | CONTROL_RATE_VALUE, &masterConfig.controlRateProfiles[0].tpa_breakpoint, .config.minmax = { PWM_RANGE_MIN,  PWM_RANGE_MAX} },

    { "failsafe_delay",             VAR_UINT8  | MASTER_VALUE,  &masterConfig.failsafeConfig.failsafe_delay, .config.minmax = { 0,  200 } },
    { "failsafe_off_delay",         VAR_UINT8  | MASTER_VALUE,  &masterConfig.failsafeConfig.failsafe_off_delay, .config.minmax = { 0,  200 } },
    { "failsafe_throttle",          VAR_UINT16 | MASTER_VALUE,  &masterConfig.failsafeConfig.failsafe_throttle, .config.minmax = { PWM_RANGE_MIN,  PWM_RANGE_MAX } },
    { "failsafe_kill_switch",       VAR_UINT8  | MASTER_VALUE | MODE_LOOKUP,  &masterConfig.failsafeConfig.failsafe_kill_switch, .config.lookup = { TABLE_OFF_ON } },
    { "failsafe_throttle_low_delay",VAR_UINT16 | MASTER_VALUE,  &masterConfig.failsafeConfig.failsafe_throttle_low_delay, .config.minmax = { 0,  300 } },
    { "failsafe_procedure",         VAR_UINT8  | MASTER_VALUE,  &masterConfig.failsafeConfig.failsafe_procedure, .config.minmax = { 0,  1 } },

    { "rx_min_usec",                VAR_UINT16 | MASTER_VALUE,  &masterConfig.rxConfig.rx_min_usec, .config.minmax = { PWM_PULSE_MIN,  PWM_PULSE_MAX } },
    { "rx_max_usec",                VAR_UINT16 | MASTER_VALUE,  &masterConfig.rxConfig.rx_max_usec, .config.minmax = { PWM_PULSE_MIN,  PWM_PULSE_MAX } },

#ifdef USE_SERVOS
    { "gimbal_mode",                VAR_UINT8  | PROFILE_VALUE | MODE_LOOKUP, &masterConfig.profile[0].gimbalConfig.mode, .config.lookup = { TABLE_GIMBAL_MODE } },
#endif

    { "acc_hardware",               VAR_UINT8  | MASTER_VALUE,  &masterConfig.acc_hardware, .config.minmax = { 0,  ACC_MAX } },
    { "acc_cut_hz",                 VAR_UINT8  | PROFILE_VALUE, &masterConfig.profile[0].acc_cut_hz, .config.minmax = { 0,  200 } },
    { "accxy_deadband",             VAR_UINT8  | PROFILE_VALUE, &masterConfig.profile[0].accDeadband.xy, .config.minmax = { 0,  100 } },
    { "accz_deadband",              VAR_UINT8  | PROFILE_VALUE, &masterConfig.profile[0].accDeadband.z, .config.minmax = { 0,  100 } },
    { "accz_lpf_cutoff",            VAR_FLOAT  | PROFILE_VALUE, &masterConfig.profile[0].accz_lpf_cutoff, .config.minmax = { 1,  20 } },
    { "acc_unarmedcal",             VAR_UINT8  | PROFILE_VALUE | MODE_LOOKUP, &masterConfig.profile[0].acc_unarmedcal, .config.lookup = { TABLE_OFF_ON } },
    { "acc_trim_pitch",             VAR_INT16  | PROFILE_VALUE, &masterConfig.profile[0].accelerometerTrims.values.pitch, .config.minmax = { -300,  300 } },
    { "acc_trim_roll",              VAR_INT16  | PROFILE_VALUE, &masterConfig.profile[0].accelerometerTrims.values.roll, .config.minmax = { -300,  300 } },

    { "baro_tab_size",              VAR_UINT8  | PROFILE_VALUE, &masterConfig.profile[0].barometerConfig.baro_sample_count, .config.minmax = { 0,  BARO_SAMPLE_COUNT_MAX } },
    { "baro_noise_lpf",             VAR_FLOAT  | PROFILE_VALUE, &masterConfig.profile[0].barometerConfig.baro_noise_lpf, .config.minmax = { 0 , 1 } },
    { "baro_cf_vel",                VAR_FLOAT  | PROFILE_VALUE, &masterConfig.profile[0].barometerConfig.baro_cf_vel, .config.minmax = { 0 , 1 } },
    { "baro_cf_alt",                VAR_FLOAT  | PROFILE_VALUE, &masterConfig.profile[0].barometerConfig.baro_cf_alt, .config.minmax = { 0 , 1 } },
    { "baro_hardware",              VAR_UINT8  | MASTER_VALUE,  &masterConfig.baro_hardware, .config.minmax = { 0,  BARO_MAX } },

    { "mag_hardware",               VAR_UINT8  | MASTER_VALUE,  &masterConfig.mag_hardware, .config.minmax = { 0,  MAG_MAX } },
    { "mag_declination",            VAR_INT16  | PROFILE_VALUE, &masterConfig.profile[0].mag_declination, .config.minmax = { -18000,  18000 } },

    { "pid_controller",             VAR_UINT8  | PROFILE_VALUE | MODE_LOOKUP, &masterConfig.profile[0].pidProfile.pidController, .config.lookup = { TABLE_PID_CONTROLLER } },

    { "p_pitch",                    VAR_UINT8  | PROFILE_VALUE, &masterConfig.profile[0].pidProfile.P8[PITCH], .config.minmax = { PID_MIN,  PID_MAX } },
    { "i_pitch",                    VAR_UINT8  | PROFILE_VALUE, &masterConfig.profile[0].pidProfile.I8[PITCH], .config.minmax = { PID_MIN,  PID_MAX } },
    { "d_pitch",                    VAR_UINT8  | PROFILE_VALUE, &masterConfig.profile[0].pidProfile.D8[PITCH], .config.minmax = { PID_MIN,  PID_MAX } },
    { "p_roll",                     VAR_UINT8  | PROFILE_VALUE, &masterConfig.profile[0].pidProfile.P8[ROLL], .config.minmax = { PID_MIN,  PID_MAX } },
    { "i_roll",                     VAR_UINT8  | PROFILE_VALUE, &masterConfig.profile[0].pidProfile.I8[ROLL], .config.minmax = { PID_MIN,  PID_MAX } },
    { "d_roll",                     VAR_UINT8  | PROFILE_VALUE, &masterConfig.profile[0].pidProfile.D8[ROLL], .config.minmax = { PID_MIN,  PID_MAX } },
    { "p_yaw",                      VAR_UINT8  | PROFILE_VALUE, &masterConfig.profile[0].pidProfile.P8[YAW], .config.minmax = { PID_MIN,  PID_MAX } },
    { "i_yaw",                      VAR_UINT8  | PROFILE_VALUE, &masterConfig.profile[0].pidProfile.I8[YAW], .config.minmax = { PID_MIN,  PID_MAX } },
    { "d_yaw",                      VAR_UINT8  | PROFILE_VALUE, &masterConfig.profile[0].pidProfile.D8[YAW], .config.minmax = { PID_MIN,  PID_MAX } },

    { "p_pitchf",                   VAR_FLOAT  | PROFILE_VALUE, &masterConfig.profile[0].pidProfile.P_f[PITCH], .config.minmax = { PID_F_MIN,  PID_F_MAX } },
    { "i_pitchf",                   VAR_FLOAT  | PROFILE_VALUE, &masterConfig.profile[0].pidProfile.I_f[PITCH], .config.minmax = { PID_F_MIN,  PID_F_MAX } },
    { "d_pitchf",                   VAR_FLOAT  | PROFILE_VALUE, &masterConfig.profile[0].pidProfile.D_f[PITCH], .config.minmax = { PID_F_MIN,  PID_F_MAX } },
    { "p_rollf",                    VAR_FLOAT  | PROFILE_VALUE, &masterConfig.profile[0].pidProfile.P_f[ROLL], .config.minmax = { PID_F_MIN,  PID_F_MAX } },
    { "i_rollf",                    VAR_FLOAT  | PROFILE_VALUE, &masterConfig.profile[0].pidProfile.I_f[ROLL], .config.minmax = { PID_F_MIN,  PID_F_MAX } },
    { "d_rollf",                    VAR_FLOAT  | PROFILE_VALUE, &masterConfig.profile[0].pidProfile.D_f[ROLL], .config.minmax = { PID_F_MIN,  PID_F_MAX } },
    { "p_yawf",                     VAR_FLOAT  | PROFILE_VALUE, &masterConfig.profile[0].pidProfile.P_f[YAW], .config.minmax = { PID_F_MIN,  PID_F_MAX } },
    { "i_yawf",                     VAR_FLOAT  | PROFILE_VALUE, &masterConfig.profile[0].pidProfile.I_f[YAW], .config.minmax = { PID_F_MIN,  PID_F_MAX } },
    { "d_yawf",                     VAR_FLOAT  | PROFILE_VALUE, &masterConfig.profile[0].pidProfile.D_f[YAW], .config.minmax = { PID_F_MIN,  PID_F_MAX } },

    { "level_horizon",              VAR_FLOAT  | PROFILE_VALUE, &masterConfig.profile[0].pidProfile.H_level, .config.minmax = { 0,  10 } },
    { "level_angle",                VAR_FLOAT  | PROFILE_VALUE, &masterConfig.profile[0].pidProfile.A_level, .config.minmax = { 0,  10 } },
    { "sensitivity_horizon",        VAR_UINT8  | PROFILE_VALUE, &masterConfig.profile[0].pidProfile.H_sensitivity, .config.minmax = { 0,  250 } },

    { "p_alt",                      VAR_UINT8  | PROFILE_VALUE, &masterConfig.profile[0].pidProfile.P8[PIDALT], .config.minmax = { PID_MIN,  PID_MAX } },
    { "i_alt",                      VAR_UINT8  | PROFILE_VALUE, &masterConfig.profile[0].pidProfile.I8[PIDALT], .config.minmax = { PID_MIN,  PID_MAX } },
    { "d_alt",                      VAR_UINT8  | PROFILE_VALUE, &masterConfig.profile[0].pidProfile.D8[PIDALT], .config.minmax = { PID_MIN,  PID_MAX } },

    { "p_level",                    VAR_UINT8  | PROFILE_VALUE, &masterConfig.profile[0].pidProfile.P8[PIDLEVEL], .config.minmax = { PID_MIN,  PID_MAX } },
    { "i_level",                    VAR_UINT8  | PROFILE_VALUE, &masterConfig.profile[0].pidProfile.I8[PIDLEVEL], .config.minmax = { PID_MIN,  PID_MAX } },
    { "d_level",                    VAR_UINT8  | PROFILE_VALUE, &masterConfig.profile[0].pidProfile.D8[PIDLEVEL], .config.minmax = { PID_MIN,  PID_MAX } },

    { "p_vel",                      VAR_UINT8  | PROFILE_VALUE, &masterConfig.profile[0].pidProfile.P8[PIDVEL], .config.minmax = { PID_MIN,  PID_MAX } },
    { "i_vel",                      VAR_UINT8  | PROFILE_VALUE, &masterConfig.profile[0].pidProfile.I8[PIDVEL], .config.minmax = { PID_MIN,  PID_MAX } },
    { "d_vel",                      VAR_UINT8  | PROFILE_VALUE, &masterConfig.profile[0].pidProfile.D8[PIDVEL], .config.minmax = { PID_MIN,  PID_MAX } },

    { "yaw_p_limit",                VAR_UINT16 | PROFILE_VALUE, &masterConfig.profile[0].pidProfile.yaw_p_limit, .config.minmax = { YAW_P_LIMIT_MIN, YAW_P_LIMIT_MAX } },
    { "gyro_soft_lpf",              VAR_UINT8  | PROFILE_VALUE | MODE_LOOKUP, &masterConfig.profile[0].pidProfile.gyro_soft_lpf, .config.lookup = { TABLE_GYRO_FILTER } },
    { "dterm_cut_hz",               VAR_UINT8  | PROFILE_VALUE, &masterConfig.profile[0].pidProfile.dterm_cut_hz, .config.minmax = {0, 200 } },
    { "yaw_pterm_cut_hz",           VAR_UINT8  | PROFILE_VALUE, &masterConfig.profile[0].pidProfile.yaw_pterm_cut_hz, .config.minmax = {0, 200 } },

#ifdef GTUNE
    { "gtune_loP_rll",              VAR_UINT8  | PROFILE_VALUE,  &masterConfig.profile[0].pidProfile.gtune_lolimP[FD_ROLL], .config.minmax = { 10,  200 } },
    { "gtune_loP_ptch",             VAR_UINT8  | PROFILE_VALUE,  &masterConfig.profile[0].pidProfile.gtune_lolimP[FD_PITCH], .config.minmax = { 10,  200 } },
    { "gtune_loP_yw",               VAR_UINT8  | PROFILE_VALUE,  &masterConfig.profile[0].pidProfile.gtune_lolimP[FD_YAW], .config.minmax = { 10,  200 } },
    { "gtune_hiP_rll",              VAR_UINT8  | PROFILE_VALUE,  &masterConfig.profile[0].pidProfile.gtune_hilimP[FD_ROLL], .config.minmax = { 0,  200 } },
    { "gtune_hiP_ptch",             VAR_UINT8  | PROFILE_VALUE,  &masterConfig.profile[0].pidProfile.gtune_hilimP[FD_PITCH], .config.minmax = { 0,  200 } },
    { "gtune_hiP_yw",               VAR_UINT8  | PROFILE_VALUE,  &masterConfig.profile[0].pidProfile.gtune_hilimP[FD_YAW], .config.minmax = { 0,  200 } },
    { "gtune_pwr",                  VAR_UINT8  | PROFILE_VALUE,  &masterConfig.profile[0].pidProfile.gtune_pwr, .config.minmax = { 0,  10 } },
    { "gtune_settle_time",          VAR_UINT16 | PROFILE_VALUE,  &masterConfig.profile[0].pidProfile.gtune_settle_time, .config.minmax = { 200,  1000 } },
    { "gtune_average_cycles",       VAR_UINT8  | PROFILE_VALUE,  &masterConfig.profile[0].pidProfile.gtune_average_cycles, .config.minmax = { 8,  128 } },
#endif

#ifdef BLACKBOX
    { "blackbox_rate_num",          VAR_UINT8  | MASTER_VALUE,  &masterConfig.blackbox_rate_num, .config.minmax = { 1,  32 } },
    { "blackbox_rate_denom",        VAR_UINT8  | MASTER_VALUE,  &masterConfig.blackbox_rate_denom, .config.minmax = { 1,  32 } },
    { "blackbox_device",            VAR_UINT8  | MASTER_VALUE | MODE_LOOKUP,  &masterConfig.blackbox_device, .config.lookup = { TABLE_BLACKBOX_DEVICE } },
#endif

    { "magzero_x",                  VAR_INT16  | MASTER_VALUE, &masterConfig.magZero.raw[X], .config.minmax = { -32768,  32767 } },
    { "magzero_y",                  VAR_INT16  | MASTER_VALUE, &masterConfig.magZero.raw[Y], .config.minmax = { -32768,  32767 } },
    { "magzero_z",                  VAR_INT16  | MASTER_VALUE, &masterConfig.magZero.raw[Z], .config.minmax = { -32768,  32767 } },
};

#define VALUE_COUNT (sizeof(valueTable) / sizeof(clivalue_t))


typedef union {
    int32_t int_value;
    float float_value;
} int_float_value_t;

static void cliSetVar(const clivalue_t *var, const int_float_value_t value);
static void cliPrintVar(const clivalue_t *var, uint32_t full);
static void cliPrint(const char *str);
static void cliPrintf(const char *fmt, ...);
static void cliWrite(uint8_t ch);

static void cliPrompt(void)
{
    cliPrint("\r\n# ");
    bufWriterFlush(cliWriter);
}

static void cliShowParseError(void)
{
    cliPrint("Parse error\r\n");
}

static void cliShowArgumentRangeError(char *name, int min, int max)
{
    cliPrintf("%s must be between %d and %d\r\n", name, min, max);
}

static char *processChannelRangeArgs(char *ptr, channelRange_t *range, uint8_t *validArgumentCount)
{
    int val;

    for (int argIndex = 0; argIndex < 2; argIndex++) {
        ptr = strchr(ptr, ' ');
        if (ptr) {
            val = atoi(++ptr);
            val = CHANNEL_VALUE_TO_STEP(val);
            if (val >= MIN_MODE_RANGE_STEP && val <= MAX_MODE_RANGE_STEP) {
                if (argIndex == 0) {
                    range->startStep = val;
                } else {
                    range->endStep = val;
                }
                (*validArgumentCount)++;
            }
        }
    }

    return ptr;
}

// Check if a string's length is zero
static bool isEmpty(const char *string)
{
    return *string == '\0';
}

static void cliRxFail(char *cmdline)
{
    uint8_t channel;
    char buf[3];

    if (isEmpty(cmdline)) {
        // print out rxConfig failsafe settings
        for (channel = 0; channel < MAX_SUPPORTED_RC_CHANNEL_COUNT; channel++) {
            cliRxFail(itoa(channel, buf, 10));
        }
    } else {
        char *ptr = cmdline;
        channel = atoi(ptr++);
        if ((channel < MAX_SUPPORTED_RC_CHANNEL_COUNT)) {

            rxFailsafeChannelConfiguration_t *channelFailsafeConfiguration = &masterConfig.rxConfig.failsafe_channel_configurations[channel];

            uint16_t value;
            rxFailsafeChannelType_e type = (channel < NON_AUX_CHANNEL_COUNT) ? RX_FAILSAFE_TYPE_FLIGHT : RX_FAILSAFE_TYPE_AUX;
            rxFailsafeChannelMode_e mode = channelFailsafeConfiguration->mode;
            bool requireValue = channelFailsafeConfiguration->mode == RX_FAILSAFE_MODE_SET;

            ptr = strchr(ptr, ' ');
            if (ptr) {
                char *p = strchr(rxFailsafeModeCharacters, *(++ptr));
                if (p) {
                    uint8_t requestedMode = p - rxFailsafeModeCharacters;
                    mode = rxFailsafeModesTable[type][requestedMode];
                } else {
                    mode = RX_FAILSAFE_MODE_INVALID;
                }
                if (mode == RX_FAILSAFE_MODE_INVALID) {
                    cliShowParseError();
                    return;
                }

                requireValue = mode == RX_FAILSAFE_MODE_SET;

                ptr = strchr(ptr, ' ');
                if (ptr) {
                    if (!requireValue) {
                        cliShowParseError();
                        return;
                    }
                    value = atoi(++ptr);
                    value = CHANNEL_VALUE_TO_RXFAIL_STEP(value);
                    if (value > MAX_RXFAIL_RANGE_STEP) {
                        cliPrint("Value out of range\r\n");
                        return;
                    }

                    channelFailsafeConfiguration->step = value;
                } else if (requireValue) {
                    cliShowParseError();
                    return;
                }
                channelFailsafeConfiguration->mode = mode;

            }

            char modeCharacter = rxFailsafeModeCharacters[channelFailsafeConfiguration->mode];

            // triple use of cliPrintf below
            // 1. acknowledge interpretation on command,
            // 2. query current setting on single item,
            // 3. recursive use for full list.

            if (requireValue) {
                cliPrintf("rxfail %u %c %d\r\n",
                    channel,
                    modeCharacter,
                    RXFAIL_STEP_TO_CHANNEL_VALUE(channelFailsafeConfiguration->step)
                );
            } else {
                cliPrintf("rxfail %u %c\r\n",
                    channel,
                    modeCharacter
                );
            }
        } else {
            cliShowArgumentRangeError("channel", 0, MAX_SUPPORTED_RC_CHANNEL_COUNT - 1);
        }
    }
}

static void cliAux(char *cmdline)
{
    int i, val = 0;
    char *ptr;

    if (isEmpty(cmdline)) {
        // print out aux channel settings
        for (i = 0; i < MAX_MODE_ACTIVATION_CONDITION_COUNT; i++) {
            modeActivationCondition_t *mac = &currentProfile->modeActivationConditions[i];
            cliPrintf("aux %u %u %u %u %u\r\n",
                i,
                mac->modeId,
                mac->auxChannelIndex,
                MODE_STEP_TO_CHANNEL_VALUE(mac->range.startStep),
                MODE_STEP_TO_CHANNEL_VALUE(mac->range.endStep)
            );
        }
    } else {
        ptr = cmdline;
        i = atoi(ptr++);
        if (i < MAX_MODE_ACTIVATION_CONDITION_COUNT) {
            modeActivationCondition_t *mac = &currentProfile->modeActivationConditions[i];
            uint8_t validArgumentCount = 0;
            ptr = strchr(ptr, ' ');
            if (ptr) {
                val = atoi(++ptr);
                if (val >= 0 && val < CHECKBOX_ITEM_COUNT) {
                    mac->modeId = val;
                    validArgumentCount++;
                }
            }
            ptr = strchr(ptr, ' ');
            if (ptr) {
                val = atoi(++ptr);
                if (val >= 0 && val < MAX_AUX_CHANNEL_COUNT) {
                    mac->auxChannelIndex = val;
                    validArgumentCount++;
                }
            }
            ptr = processChannelRangeArgs(ptr, &mac->range, &validArgumentCount);

            if (validArgumentCount != 4) {
                memset(mac, 0, sizeof(modeActivationCondition_t));
            }
        } else {
            cliShowArgumentRangeError("index", 0, MAX_MODE_ACTIVATION_CONDITION_COUNT - 1);
        }
    }
}

static void cliSerial(char *cmdline)
{
    int i, val;
    char *ptr;

    if (isEmpty(cmdline)) {
        for (i = 0; i < SERIAL_PORT_COUNT; i++) {
            if (!serialIsPortAvailable(masterConfig.serialConfig.portConfigs[i].identifier)) {
                continue;
            };
            cliPrintf("serial %d %d %ld %ld %ld %ld\r\n" ,
                masterConfig.serialConfig.portConfigs[i].identifier,
                masterConfig.serialConfig.portConfigs[i].functionMask,
                baudRates[masterConfig.serialConfig.portConfigs[i].msp_baudrateIndex],
                baudRates[masterConfig.serialConfig.portConfigs[i].gps_baudrateIndex],
                baudRates[masterConfig.serialConfig.portConfigs[i].telemetry_baudrateIndex],
                baudRates[masterConfig.serialConfig.portConfigs[i].blackbox_baudrateIndex]
            );
        }
        return;
    }

    serialPortConfig_t portConfig;
    memset(&portConfig, 0 , sizeof(portConfig));

    serialPortConfig_t *currentConfig;

    uint8_t validArgumentCount = 0;

    ptr = cmdline;

    val = atoi(ptr++);
    currentConfig = serialFindPortConfiguration(val);
    if (currentConfig) {
        portConfig.identifier = val;
        validArgumentCount++;
    }

    ptr = strchr(ptr, ' ');
    if (ptr) {
        val = atoi(++ptr);
        portConfig.functionMask = val & 0xFFFF;
        validArgumentCount++;
    }

    for (i = 0; i < 4; i ++) {
        ptr = strchr(ptr, ' ');
        if (!ptr) {
            break;
        }

        val = atoi(++ptr);

        uint8_t baudRateIndex = lookupBaudRateIndex(val);
        if (baudRates[baudRateIndex] != (uint32_t) val) {
            break;
        }

        switch(i) {
            case 0:
                if (baudRateIndex < BAUD_9600 || baudRateIndex > BAUD_115200) {
                    continue;
                }
                portConfig.msp_baudrateIndex = baudRateIndex;
                break;
            case 1:
                if (baudRateIndex < BAUD_9600 || baudRateIndex > BAUD_115200) {
                    continue;
                }
                portConfig.gps_baudrateIndex = baudRateIndex;
                break;
            case 2:
                if (baudRateIndex != BAUD_AUTO && baudRateIndex > BAUD_115200) {
                    continue;
                }
                portConfig.telemetry_baudrateIndex = baudRateIndex;
                break;
            case 3:
                if (baudRateIndex < BAUD_19200 || baudRateIndex > BAUD_250000) {
                    continue;
                }
                portConfig.blackbox_baudrateIndex = baudRateIndex;
                break;
        }

        validArgumentCount++;
    }

    if (validArgumentCount < 6) {
        cliShowParseError();
        return;
    }

    memcpy(currentConfig, &portConfig, sizeof(portConfig));

}

static void cliAdjustmentRange(char *cmdline)
{
    int i, val = 0;
    char *ptr;

    if (isEmpty(cmdline)) {
        // print out adjustment ranges channel settings
        for (i = 0; i < MAX_ADJUSTMENT_RANGE_COUNT; i++) {
            adjustmentRange_t *ar = &currentProfile->adjustmentRanges[i];
            cliPrintf("adjrange %u %u %u %u %u %u %u\r\n",
                i,
                ar->adjustmentIndex,
                ar->auxChannelIndex,
                MODE_STEP_TO_CHANNEL_VALUE(ar->range.startStep),
                MODE_STEP_TO_CHANNEL_VALUE(ar->range.endStep),
                ar->adjustmentFunction,
                ar->auxSwitchChannelIndex
            );
        }
    } else {
        ptr = cmdline;
        i = atoi(ptr++);
        if (i < MAX_ADJUSTMENT_RANGE_COUNT) {
            adjustmentRange_t *ar = &currentProfile->adjustmentRanges[i];
            uint8_t validArgumentCount = 0;

            ptr = strchr(ptr, ' ');
            if (ptr) {
                val = atoi(++ptr);
                if (val >= 0 && val < MAX_SIMULTANEOUS_ADJUSTMENT_COUNT) {
                    ar->adjustmentIndex = val;
                    validArgumentCount++;
                }
            }
            ptr = strchr(ptr, ' ');
            if (ptr) {
                val = atoi(++ptr);
                if (val >= 0 && val < MAX_AUX_CHANNEL_COUNT) {
                    ar->auxChannelIndex = val;
                    validArgumentCount++;
                }
            }

            ptr = processChannelRangeArgs(ptr, &ar->range, &validArgumentCount);

            ptr = strchr(ptr, ' ');
            if (ptr) {
                val = atoi(++ptr);
                if (val >= 0 && val < ADJUSTMENT_FUNCTION_COUNT) {
                    ar->adjustmentFunction = val;
                    validArgumentCount++;
                }
            }
            ptr = strchr(ptr, ' ');
            if (ptr) {
                val = atoi(++ptr);
                if (val >= 0 && val < MAX_AUX_CHANNEL_COUNT) {
                    ar->auxSwitchChannelIndex = val;
                    validArgumentCount++;
                }
            }

            if (validArgumentCount != 6) {
                memset(ar, 0, sizeof(adjustmentRange_t));
                cliShowParseError();
            }
        } else {
            cliShowArgumentRangeError("index", 0, MAX_ADJUSTMENT_RANGE_COUNT - 1);
        }
    }
}

static void cliMotorMix(char *cmdline)
{
#ifdef USE_QUAD_MIXER_ONLY
    UNUSED(cmdline);
#else
    int i, check = 0;
    int num_motors = 0;
    uint8_t len;
    char buf[16];
    char *ptr;

    if (isEmpty(cmdline)) {
        cliPrint("Motor\tThr\tRoll\tPitch\tYaw\r\n");
        for (i = 0; i < MAX_SUPPORTED_MOTORS; i++) {
            if (masterConfig.customMotorMixer[i].throttle == 0.0f)
                break;
            num_motors++;
            cliPrintf("#%d:\t", i);
            cliPrintf("%s\t", ftoa(masterConfig.customMotorMixer[i].throttle, buf));
            cliPrintf("%s\t", ftoa(masterConfig.customMotorMixer[i].roll, buf));
            cliPrintf("%s\t", ftoa(masterConfig.customMotorMixer[i].pitch, buf));
            cliPrintf("%s\r\n", ftoa(masterConfig.customMotorMixer[i].yaw, buf));
        }
        return;
    } else if (strncasecmp(cmdline, "reset", 5) == 0) {
        // erase custom mixer
        for (i = 0; i < MAX_SUPPORTED_MOTORS; i++)
            masterConfig.customMotorMixer[i].throttle = 0.0f;
    } else if (strncasecmp(cmdline, "load", 4) == 0) {
        ptr = strchr(cmdline, ' ');
        if (ptr) {
            len = strlen(++ptr);
            for (i = 0; ; i++) {
                if (mixerNames[i] == NULL) {
                    cliPrint("Invalid name\r\n");
                    break;
                }
                if (strncasecmp(ptr, mixerNames[i], len) == 0) {
                    mixerLoadMix(i, masterConfig.customMotorMixer);
                    cliPrintf("Loaded %s\r\n", mixerNames[i]);
                    cliMotorMix("");
                    break;
                }
            }
        }
    } else {
        ptr = cmdline;
        i = atoi(ptr); // get motor number
        if (i < MAX_SUPPORTED_MOTORS) {
            ptr = strchr(ptr, ' ');
            if (ptr) {
                masterConfig.customMotorMixer[i].throttle = fastA2F(++ptr);
                check++;
            }
            ptr = strchr(ptr, ' ');
            if (ptr) {
                masterConfig.customMotorMixer[i].roll = fastA2F(++ptr);
                check++;
            }
            ptr = strchr(ptr, ' ');
            if (ptr) {
                masterConfig.customMotorMixer[i].pitch = fastA2F(++ptr);
                check++;
            }
            ptr = strchr(ptr, ' ');
            if (ptr) {
                masterConfig.customMotorMixer[i].yaw = fastA2F(++ptr);
                check++;
            }
            if (check != 4) {
                cliShowParseError();
            } else {
                cliMotorMix("");
            }
        } else {
            cliShowArgumentRangeError("index", 0, MAX_SUPPORTED_MOTORS - 1);
        }
    }
#endif
}

static void cliRxRange(char *cmdline)
{
    int i, validArgumentCount = 0;
    char *ptr;

    if (isEmpty(cmdline)) {
        for (i = 0; i < NON_AUX_CHANNEL_COUNT; i++) {
            rxChannelRangeConfiguration_t *channelRangeConfiguration = &masterConfig.rxConfig.channelRanges[i];
            cliPrintf("rxrange %u %u %u\r\n", i, channelRangeConfiguration->min, channelRangeConfiguration->max);
        }
    } else if (strcasecmp(cmdline, "reset") == 0) {
        resetAllRxChannelRangeConfigurations(masterConfig.rxConfig.channelRanges);
    } else {
        ptr = cmdline;
        i = atoi(ptr);
        if (i >= 0 && i < NON_AUX_CHANNEL_COUNT) {
            int rangeMin, rangeMax;

            ptr = strchr(ptr, ' ');
            if (ptr) {
                rangeMin = atoi(++ptr);
                validArgumentCount++;
            }

            ptr = strchr(ptr, ' ');
            if (ptr) {
                rangeMax = atoi(++ptr);
                validArgumentCount++;
            }

            if (validArgumentCount != 2) {
                cliShowParseError();
            } else if (rangeMin < PWM_PULSE_MIN || rangeMin > PWM_PULSE_MAX || rangeMax < PWM_PULSE_MIN || rangeMax > PWM_PULSE_MAX) {
                cliShowParseError();
            } else {
                rxChannelRangeConfiguration_t *channelRangeConfiguration = &masterConfig.rxConfig.channelRanges[i];
                channelRangeConfiguration->min = rangeMin;
                channelRangeConfiguration->max = rangeMax;
            }
        } else {
            cliShowArgumentRangeError("channel", 0, NON_AUX_CHANNEL_COUNT - 1);
        }
    }
}

#ifdef LED_STRIP
static void cliLed(char *cmdline)
{
    int i;
    char *ptr;
    char ledConfigBuffer[20];

    if (isEmpty(cmdline)) {
        for (i = 0; i < MAX_LED_STRIP_LENGTH; i++) {
            generateLedConfig(i, ledConfigBuffer, sizeof(ledConfigBuffer));
            cliPrintf("led %u %s\r\n", i, ledConfigBuffer);
        }
    } else {
        ptr = cmdline;
        i = atoi(ptr);
        if (i < MAX_LED_STRIP_LENGTH) {
            ptr = strchr(cmdline, ' ');
            if (!parseLedStripConfig(i, ++ptr)) {
                cliShowParseError();
            }
        } else {
            cliShowArgumentRangeError("index", 0, MAX_LED_STRIP_LENGTH - 1);
        }
    }
}

static void cliColor(char *cmdline)
{
    int i;
    char *ptr;

    if (isEmpty(cmdline)) {
        for (i = 0; i < CONFIGURABLE_COLOR_COUNT; i++) {
            cliPrintf("color %u %d,%u,%u\r\n",
                i,
                masterConfig.colors[i].h,
                masterConfig.colors[i].s,
                masterConfig.colors[i].v
            );
        }
    } else {
        ptr = cmdline;
        i = atoi(ptr);
        if (i < CONFIGURABLE_COLOR_COUNT) {
            ptr = strchr(cmdline, ' ');
            if (!parseColor(i, ++ptr)) {
                cliShowParseError();
            }
        } else {
            cliShowArgumentRangeError("index", 0, CONFIGURABLE_COLOR_COUNT - 1);
        }
    }
}
#endif

#ifdef USE_SERVOS
static void cliServo(char *cmdline)
{
    enum { SERVO_ARGUMENT_COUNT = 8 };
    int16_t arguments[SERVO_ARGUMENT_COUNT];

    servoParam_t *servo;

    int i;
    char *ptr;

    if (isEmpty(cmdline)) {
        // print out servo settings
        for (i = 0; i < MAX_SUPPORTED_SERVOS; i++) {
            servo = &currentProfile->servoConf[i];

            cliPrintf("servo %u %d %d %d %d %d %d %d\r\n",
                i,
                servo->min,
                servo->max,
                servo->middle,
                servo->angleAtMin,
                servo->angleAtMax,
                servo->rate,
                servo->forwardFromChannel
            );
        }
    } else {
        int validArgumentCount = 0;

        ptr = cmdline;

        // Command line is integers (possibly negative) separated by spaces, no other characters allowed.

        // If command line doesn't fit the format, don't modify the config
        while (*ptr) {
            if (*ptr == '-' || (*ptr >= '0' && *ptr <= '9')) {
                if (validArgumentCount >= SERVO_ARGUMENT_COUNT) {
                    cliShowParseError();
                    return;
                }

                arguments[validArgumentCount++] = atoi(ptr);

                do {
                    ptr++;
                } while (*ptr >= '0' && *ptr <= '9');
            } else if (*ptr == ' ') {
                ptr++;
            } else {
                cliShowParseError();
                return;
            }
        }

        enum {INDEX = 0, MIN, MAX, MIDDLE, ANGLE_AT_MIN, ANGLE_AT_MAX, RATE, FORWARD};

        i = arguments[INDEX];

        // Check we got the right number of args and the servo index is correct (don't validate the other values)
        if (validArgumentCount != SERVO_ARGUMENT_COUNT || i < 0 || i >= MAX_SUPPORTED_SERVOS) {
            cliShowParseError();
            return;
        }

        servo = &currentProfile->servoConf[i];

        if (
            arguments[MIN] < PWM_PULSE_MIN || arguments[MIN] > PWM_PULSE_MAX ||
            arguments[MAX] < PWM_PULSE_MIN || arguments[MAX] > PWM_PULSE_MAX ||
            arguments[MIDDLE] < arguments[MIN] || arguments[MIDDLE] > arguments[MAX] ||
            arguments[MIN] > arguments[MAX] || arguments[MAX] < arguments[MIN] ||
            arguments[RATE] < -100 || arguments[RATE] > 100 ||
            arguments[FORWARD] >= MAX_SUPPORTED_RC_CHANNEL_COUNT ||
            arguments[ANGLE_AT_MIN] < 0 || arguments[ANGLE_AT_MIN] > 180 ||
            arguments[ANGLE_AT_MAX] < 0 || arguments[ANGLE_AT_MAX] > 180
        ) {
            cliShowParseError();
            return;
        }

        servo->min = arguments[1];
        servo->max = arguments[2];
        servo->middle = arguments[3];
        servo->angleAtMin = arguments[4];
        servo->angleAtMax = arguments[5];
        servo->rate = arguments[6];
        servo->forwardFromChannel = arguments[7];
    }
}
#endif

#ifdef USE_SERVOS
static void cliServoMix(char *cmdline)
{
    int i;
    uint8_t len;
    char *ptr;
    int args[8], check = 0;
    len = strlen(cmdline);

    if (len == 0) {

        cliPrint("Rule\tServo\tSource\tRate\tSpeed\tMin\tMax\tBox\r\n");

        for (i = 0; i < MAX_SERVO_RULES; i++) {
            if (masterConfig.customServoMixer[i].rate == 0)
                break;

            cliPrintf("#%d:\t%d\t%d\t%d\t%d\t%d\t%d\t%d\r\n",
                i,
                masterConfig.customServoMixer[i].targetChannel,
                masterConfig.customServoMixer[i].inputSource,
                masterConfig.customServoMixer[i].rate,
                masterConfig.customServoMixer[i].speed,
                masterConfig.customServoMixer[i].min,
                masterConfig.customServoMixer[i].max,
                masterConfig.customServoMixer[i].box
            );
        }
        cliPrintf("\r\n");
        return;
    } else if (strncasecmp(cmdline, "reset", 5) == 0) {
        // erase custom mixer
        memset(masterConfig.customServoMixer, 0, sizeof(masterConfig.customServoMixer));
        for (i = 0; i < MAX_SUPPORTED_SERVOS; i++) {
            currentProfile->servoConf[i].reversedSources = 0;
        }
    } else if (strncasecmp(cmdline, "load", 4) == 0) {
        ptr = strchr(cmdline, ' ');
        if (ptr) {
            len = strlen(++ptr);
            for (i = 0; ; i++) {
                if (mixerNames[i] == NULL) {
                    cliPrintf("Invalid name\r\n");
                    break;
                }
                if (strncasecmp(ptr, mixerNames[i], len) == 0) {
                    servoMixerLoadMix(i, masterConfig.customServoMixer);
                    cliPrintf("Loaded %s\r\n", mixerNames[i]);
                    cliServoMix("");
                    break;
                }
            }
        }
    } else if (strncasecmp(cmdline, "reverse", 7) == 0) {
        enum {SERVO = 0, INPUT, REVERSE, ARGS_COUNT};
        int servoIndex, inputSource;
        ptr = strchr(cmdline, ' ');

        len = strlen(ptr);
        if (len == 0) {
            cliPrintf("s");
            for (inputSource = 0; inputSource < INPUT_SOURCE_COUNT; inputSource++)
                cliPrintf("\ti%d", inputSource);
            cliPrintf("\r\n");

            for (servoIndex = 0; servoIndex < MAX_SUPPORTED_SERVOS; servoIndex++) {
                cliPrintf("%d", servoIndex);
                for (inputSource = 0; inputSource < INPUT_SOURCE_COUNT; inputSource++)
                    cliPrintf("\t%s  ", (currentProfile->servoConf[servoIndex].reversedSources & (1 << inputSource)) ? "r" : "n");
                cliPrintf("\r\n");
            }
            return;
        }

        ptr = strtok(ptr, " ");
        while (ptr != NULL && check < ARGS_COUNT - 1) {
            args[check++] = atoi(ptr);
            ptr = strtok(NULL, " ");
        }

        if (ptr == NULL || check != ARGS_COUNT - 1) {
            cliShowParseError();
            return;
        }

        if (args[SERVO] >= 0 && args[SERVO] < MAX_SUPPORTED_SERVOS
                && args[INPUT] >= 0 && args[INPUT] < INPUT_SOURCE_COUNT
                && (*ptr == 'r' || *ptr == 'n')) {
            if (*ptr == 'r')
                currentProfile->servoConf[args[SERVO]].reversedSources |= 1 << args[INPUT];
            else
                currentProfile->servoConf[args[SERVO]].reversedSources &= ~(1 << args[INPUT]);
        } else
            cliShowParseError();

        cliServoMix("reverse");
    } else {
        enum {RULE = 0, TARGET, INPUT, RATE, SPEED, MIN, MAX, BOX, ARGS_COUNT};
        ptr = strtok(cmdline, " ");
        while (ptr != NULL && check < ARGS_COUNT) {
            args[check++] = atoi(ptr);
            ptr = strtok(NULL, " ");
        }

        if (ptr != NULL || check != ARGS_COUNT) {
            cliShowParseError();
            return;
        }

        i = args[RULE];
        if (i >= 0 && i < MAX_SERVO_RULES &&
            args[TARGET] >= 0 && args[TARGET] < MAX_SUPPORTED_SERVOS &&
            args[INPUT] >= 0 && args[INPUT] < INPUT_SOURCE_COUNT &&
            args[RATE] >= -100 && args[RATE] <= 100 &&
            args[SPEED] >= 0 && args[SPEED] <= MAX_SERVO_SPEED &&
            args[MIN] >= 0 && args[MIN] <= 100 &&
            args[MAX] >= 0 && args[MAX] <= 100 && args[MIN] < args[MAX] &&
            args[BOX] >= 0 && args[BOX] <= MAX_SERVO_BOXES) {
            masterConfig.customServoMixer[i].targetChannel = args[TARGET];
            masterConfig.customServoMixer[i].inputSource = args[INPUT];
            masterConfig.customServoMixer[i].rate = args[RATE];
            masterConfig.customServoMixer[i].speed = args[SPEED];
            masterConfig.customServoMixer[i].min = args[MIN];
            masterConfig.customServoMixer[i].max = args[MAX];
            masterConfig.customServoMixer[i].box = args[BOX];
            cliServoMix("");
        } else {
            cliShowParseError();
        }
    }
}
#endif

#ifdef USE_SDCARD

static void cliWriteBytes(const uint8_t *buffer, int count)
{
    while (count > 0) {
        cliWrite(*buffer);
        buffer++;
        count--;
    }
}

static void cliSdInfo(char *cmdline) {
    UNUSED(cmdline);

    cliPrint("SD card: ");

    if (!sdcard_isInserted()) {
        cliPrint("None inserted\r\n");
        return;
    }

    if (!sdcard_isInitialized()) {
        cliPrint("Startup failed\r\n");
        return;
    }

    const sdcardMetadata_t *metadata = sdcard_getMetadata();

    cliPrintf("Manufacturer 0x%x, %ukB, %02d/%04d, v%d.%d, '",
        metadata->manufacturerID,
        metadata->numBlocks / 2, /* One block is half a kB */
        metadata->productionMonth,
        metadata->productionYear,
        metadata->productRevisionMajor,
        metadata->productRevisionMinor
    );

    cliWriteBytes((uint8_t*)metadata->productName, sizeof(metadata->productName));

    cliPrint("'\r\n" "Filesystem: ");

    switch (afatfs_getFilesystemState()) {
        case AFATFS_FILESYSTEM_STATE_READY:
            cliPrint("Ready");
        break;
        case AFATFS_FILESYSTEM_STATE_INITIALIZATION:
            cliPrint("Initializing");
        break;
        case AFATFS_FILESYSTEM_STATE_UNKNOWN:
        case AFATFS_FILESYSTEM_STATE_FATAL:
            cliPrint("Fatal");

            switch (afatfs_getLastError()) {
                case AFATFS_ERROR_BAD_MBR:
                    cliPrint(" - no FAT MBR partitions");
                break;
                case AFATFS_ERROR_BAD_FILESYSTEM_HEADER:
                    cliPrint(" - bad FAT header");
                break;
                case AFATFS_ERROR_GENERIC:
                case AFATFS_ERROR_NONE:
                    ; // Nothing more detailed to print
                break;
            }

            cliPrint("\r\n");
        break;
    }
}

#endif

#ifdef USE_FLASHFS

static void cliFlashInfo(char *cmdline)
{
    const flashGeometry_t *layout = flashfsGetGeometry();

    UNUSED(cmdline);

    cliPrintf("Flash sectors=%u, sectorSize=%u, pagesPerSector=%u, pageSize=%u, totalSize=%u, usedSize=%u\r\n",
            layout->sectors, layout->sectorSize, layout->pagesPerSector, layout->pageSize, layout->totalSize, flashfsGetOffset());
}

static void cliFlashErase(char *cmdline)
{
    UNUSED(cmdline);

    cliPrintf("Erasing...\r\n");
    flashfsEraseCompletely();

    while (!flashfsIsReady()) {
        delay(100);
    }

    cliPrintf("Done.\r\n");
}

#ifdef USE_FLASH_TOOLS

static void cliFlashWrite(char *cmdline)
{
    uint32_t address = atoi(cmdline);
    char *text = strchr(cmdline, ' ');

    if (!text) {
        cliShowParseError();
    } else {
        flashfsSeekAbs(address);
        flashfsWrite((uint8_t*)text, strlen(text), true);
        flashfsFlushSync();

        cliPrintf("Wrote %u bytes at %u.\r\n", strlen(text), address);
    }
}

static void cliFlashRead(char *cmdline)
{
    uint32_t address = atoi(cmdline);
    uint32_t length;
    int i;

    uint8_t buffer[32];

    char *nextArg = strchr(cmdline, ' ');

    if (!nextArg) {
        cliShowParseError();
    } else {
        length = atoi(nextArg);

        cliPrintf("Reading %u bytes at %u:\r\n", length, address);

        while (length > 0) {
            int bytesRead;

            bytesRead = flashfsReadAbs(address, buffer, length < sizeof(buffer) ? length : sizeof(buffer));

            for (i = 0; i < bytesRead; i++) {
                cliWrite(buffer[i]);
            }

            length -= bytesRead;
            address += bytesRead;

            if (bytesRead == 0) {
                //Assume we reached the end of the volume or something fatal happened
                break;
            }
        }
        cliPrintf("\r\n");
    }
}

#endif
#endif

static void dumpValues(uint16_t valueSection)
{
    uint32_t i;
    const clivalue_t *value;
    for (i = 0; i < VALUE_COUNT; i++) {
        value = &valueTable[i];

        if ((value->type & VALUE_SECTION_MASK) != valueSection) {
            continue;
        }

        cliPrintf("set %s = ", valueTable[i].name);
        cliPrintVar(value, 0);
        cliPrint("\r\n");
    }
}

typedef enum {
    DUMP_MASTER = (1 << 0),
    DUMP_PROFILE = (1 << 1),
    DUMP_CONTROL_RATE_PROFILE = (1 << 2)
} dumpFlags_e;

#define DUMP_ALL (DUMP_MASTER | DUMP_PROFILE | DUMP_CONTROL_RATE_PROFILE)


static const char* const sectionBreak = "\r\n";

#define printSectionBreak() cliPrintf((char *)sectionBreak)

static void cliDump(char *cmdline)
{
    unsigned int i;
    char buf[16];
    uint32_t mask;

#ifndef USE_QUAD_MIXER_ONLY
    float thr, roll, pitch, yaw;
#endif

    uint8_t dumpMask = DUMP_ALL;
    if (strcasecmp(cmdline, "master") == 0) {
        dumpMask = DUMP_MASTER; // only
    }
    if (strcasecmp(cmdline, "profile") == 0) {
        dumpMask = DUMP_PROFILE; // only
    }
    if (strcasecmp(cmdline, "rates") == 0) {
        dumpMask = DUMP_CONTROL_RATE_PROFILE; // only
    }

    if (dumpMask & DUMP_MASTER) {

        cliPrint("\r\n# version\r\n");
        cliVersion(NULL);

        cliPrint("\r\n# dump master\r\n");
        cliPrint("\r\n# mixer\r\n");

#ifndef USE_QUAD_MIXER_ONLY
        cliPrintf("mixer %s\r\n", mixerNames[masterConfig.mixerMode - 1]);

        cliPrintf("mmix reset\r\n");

        for (i = 0; i < MAX_SUPPORTED_MOTORS; i++) {
            if (masterConfig.customMotorMixer[i].throttle == 0.0f)
                break;
            thr = masterConfig.customMotorMixer[i].throttle;
            roll = masterConfig.customMotorMixer[i].roll;
            pitch = masterConfig.customMotorMixer[i].pitch;
            yaw = masterConfig.customMotorMixer[i].yaw;
            cliPrintf("mmix %d", i);
            if (thr < 0)
                cliWrite(' ');
            cliPrintf("%s", ftoa(thr, buf));
            if (roll < 0)
                cliWrite(' ');
            cliPrintf("%s", ftoa(roll, buf));
            if (pitch < 0)
                cliWrite(' ');
            cliPrintf("%s", ftoa(pitch, buf));
            if (yaw < 0)
                cliWrite(' ');
            cliPrintf("%s\r\n", ftoa(yaw, buf));
        }

#ifdef USE_SERVOS
        // print custom servo mixer if exists
        cliPrintf("smix reset\r\n");

        for (i = 0; i < MAX_SERVO_RULES; i++) {

            if (masterConfig.customServoMixer[i].rate == 0)
                break;

            cliPrintf("smix %d %d %d %d %d %d %d %d\r\n",
                i,
                masterConfig.customServoMixer[i].targetChannel,
                masterConfig.customServoMixer[i].inputSource,
                masterConfig.customServoMixer[i].rate,
                masterConfig.customServoMixer[i].speed,
                masterConfig.customServoMixer[i].min,
                masterConfig.customServoMixer[i].max,
                masterConfig.customServoMixer[i].box
            );
        }

#endif
#endif

        cliPrint("\r\n\r\n# feature\r\n");

        mask = featureMask();
        for (i = 0; ; i++) { // disable all feature first
            if (featureNames[i] == NULL)
                break;
            cliPrintf("feature -%s\r\n", featureNames[i]);
        }
        for (i = 0; ; i++) {  // reenable what we want.
            if (featureNames[i] == NULL)
                break;
            if (mask & (1 << i))
                cliPrintf("feature %s\r\n", featureNames[i]);
        }

        cliPrint("\r\n\r\n# map\r\n");

        for (i = 0; i < 8; i++)
            buf[masterConfig.rxConfig.rcmap[i]] = rcChannelLetters[i];
        buf[i] = '\0';
        cliPrintf("map %s\r\n", buf);

        cliPrint("\r\n\r\n# serial\r\n");
        cliSerial("");

#ifdef LED_STRIP
        cliPrint("\r\n\r\n# led\r\n");
        cliLed("");

        cliPrint("\r\n\r\n# color\r\n");
        cliColor("");
#endif
        printSectionBreak();
        dumpValues(MASTER_VALUE);

        cliPrint("\r\n# rxfail\r\n");
        cliRxFail("");
    }

    if (dumpMask & DUMP_PROFILE) {
        cliPrint("\r\n# dump profile\r\n");

        cliPrint("\r\n# profile\r\n");
        cliProfile("");

        cliPrint("\r\n# aux\r\n");

        cliAux("");

        cliPrint("\r\n# adjrange\r\n");

        cliAdjustmentRange("");

        cliPrintf("\r\n# rxrange\r\n");

        cliRxRange("");

#ifdef USE_SERVOS
        cliPrint("\r\n# servo\r\n");

        cliServo("");

        // print servo directions
        unsigned int channel;

        for (i = 0; i < MAX_SUPPORTED_SERVOS; i++) {
            for (channel = 0; channel < INPUT_SOURCE_COUNT; channel++) {
                if (servoDirection(i, channel) < 0) {
                    cliPrintf("smix reverse %d %d r\r\n", i , channel);
                }
            }
        }
#endif

        printSectionBreak();

        dumpValues(PROFILE_VALUE);
    }

    if (dumpMask & DUMP_CONTROL_RATE_PROFILE) {
        cliPrint("\r\n# dump rates\r\n");

        cliPrint("\r\n# rateprofile\r\n");
        cliRateProfile("");

        printSectionBreak();

        dumpValues(CONTROL_RATE_VALUE);
    }
}

void cliEnter(serialPort_t *serialPort)
{
    cliMode = 1;
    cliPort = serialPort;
    setPrintfSerialPort(cliPort);
    cliWriter = bufWriterInit(cliWriteBuffer, sizeof(cliWriteBuffer),
                              serialWriteBufShim, serialPort);
    
    cliPrint("\r\nEntering CLI Mode, type 'exit' to return, or 'help'\r\n");
    cliPrompt();
    ENABLE_ARMING_FLAG(PREVENT_ARMING);
}

static void cliExit(char *cmdline)
{
    UNUSED(cmdline);

    cliPrint("\r\nLeaving CLI mode, unsaved changes lost.\r\n");
    bufWriterFlush(cliWriter);
    
    *cliBuffer = '\0';
    bufferIndex = 0;
    cliMode = 0;
    // incase a motor was left running during motortest, clear it here
    mixerResetDisarmedMotors();
    cliReboot();

    cliWriter = NULL;
}

static void cliFeature(char *cmdline)
{
    uint32_t i;
    uint32_t len;
    uint32_t mask;

    len = strlen(cmdline);
    mask = featureMask();

    if (len == 0) {
        cliPrint("Enabled: ");
        for (i = 0; ; i++) {
            if (featureNames[i] == NULL)
                break;
            if (mask & (1 << i))
                cliPrintf("%s ", featureNames[i]);
        }
        cliPrint("\r\n");
    } else if (strncasecmp(cmdline, "list", len) == 0) {
        cliPrint("Available: ");
        for (i = 0; ; i++) {
            if (featureNames[i] == NULL)
                break;
            cliPrintf("%s ", featureNames[i]);
        }
        cliPrint("\r\n");
        return;
    } else {
        bool remove = false;
        if (cmdline[0] == '-') {
            // remove feature
            remove = true;
            cmdline++; // skip over -
            len--;
        }

        for (i = 0; ; i++) {
            if (featureNames[i] == NULL) {
                cliPrint("Invalid name\r\n");
                break;
            }

            if (strncasecmp(cmdline, featureNames[i], len) == 0) {

                mask = 1 << i;
#ifndef GPS
                if (mask & FEATURE_GPS) {
                    cliPrint("unavailable\r\n");
                    break;
                }
#endif
#ifndef SONAR
                if (mask & FEATURE_SONAR) {
                    cliPrint("unavailable\r\n");
                    break;
                }
#endif
                if (remove) {
                    featureClear(mask);
                    cliPrint("Disabled");
                } else {
                    featureSet(mask);
                    cliPrint("Enabled");
                }
                cliPrintf(" %s\r\n", featureNames[i]);
                break;
            }
        }
    }
}

#ifdef GPS
static void cliGpsPassthrough(char *cmdline)
{
    UNUSED(cmdline);

    gpsEnablePassthrough(cliPort);
}
#endif

static void cliHelp(char *cmdline)
{
    uint32_t i = 0;

    UNUSED(cmdline);

    for (i = 0; i < CMD_COUNT; i++) {
        cliPrint(cmdTable[i].name);
#ifndef SKIP_CLI_COMMAND_HELP
        if (cmdTable[i].description) {
            cliPrintf(" - %s", cmdTable[i].description);
        }
        if (cmdTable[i].args) {
            cliPrintf("\r\n\t%s", cmdTable[i].args);
        }
#endif
        cliPrint("\r\n");
    }
}

static void cliMap(char *cmdline)
{
    uint32_t len;
    uint32_t i;
    char out[9];

    len = strlen(cmdline);

    if (len == 8) {
        // uppercase it
        for (i = 0; i < 8; i++)
            cmdline[i] = toupper((unsigned char)cmdline[i]);
        for (i = 0; i < 8; i++) {
            if (strchr(rcChannelLetters, cmdline[i]) && !strchr(cmdline + i + 1, cmdline[i]))
                continue;
            cliShowParseError();
            return;
        }
        parseRcChannels(cmdline, &masterConfig.rxConfig);
    }
    cliPrint("Map: ");
    for (i = 0; i < 8; i++)
        out[masterConfig.rxConfig.rcmap[i]] = rcChannelLetters[i];
    out[i] = '\0';
    cliPrintf("%s\r\n", out);
}

#ifndef USE_QUAD_MIXER_ONLY
static void cliMixer(char *cmdline)
{
    int i;
    int len;

    len = strlen(cmdline);

    if (len == 0) {
        cliPrintf("Mixer: %s\r\n", mixerNames[masterConfig.mixerMode - 1]);
        return;
    } else if (strncasecmp(cmdline, "list", len) == 0) {
        cliPrint("Available mixers: ");
        for (i = 0; ; i++) {
            if (mixerNames[i] == NULL)
                break;
            cliPrintf("%s ", mixerNames[i]);
        }
        cliPrint("\r\n");
        return;
    }

    for (i = 0; ; i++) {
        if (mixerNames[i] == NULL) {
            cliPrint("Invalid name\r\n");
            return;
        }
        if (strncasecmp(cmdline, mixerNames[i], len) == 0) {
            masterConfig.mixerMode = i + 1;
            break;
        }
    }

    cliMixer("");
}
#endif

static void cliMotor(char *cmdline)
{
    int motor_index = 0;
    int motor_value = 0;
    int index = 0;
    char *pch = NULL;
    char *saveptr;

    if (isEmpty(cmdline)) {
        cliShowParseError();
        return;
    }

    pch = strtok_r(cmdline, " ", &saveptr);
    while (pch != NULL) {
        switch (index) {
            case 0:
                motor_index = atoi(pch);
                break;
            case 1:
                motor_value = atoi(pch);
                break;
        }
        index++;
        pch = strtok_r(NULL, " ", &saveptr);
    }

    if (motor_index < 0 || motor_index >= MAX_SUPPORTED_MOTORS) {
        cliShowArgumentRangeError("index", 0, MAX_SUPPORTED_MOTORS - 1);
        return;
    }

    if (index == 2) {
        if (motor_value < PWM_RANGE_MIN || motor_value > PWM_RANGE_MAX) {
            cliShowArgumentRangeError("value", 1000, 2000);
            return;
        } else {
            motor_disarmed[motor_index] = motor_value;
        }
    }

    cliPrintf("motor %d: %d\r\n", motor_index, motor_disarmed[motor_index]);
}

static void cliPlaySound(char *cmdline)
{
#if FLASH_SIZE <= 64
    UNUSED(cmdline);
#else
    int i;
    const char *name;
    static int lastSoundIdx = -1;

    if (isEmpty(cmdline)) {
        i = lastSoundIdx + 1;     //next sound index
        if ((name=beeperNameForTableIndex(i)) == NULL) {
            while (true) {   //no name for index; try next one
                if (++i >= beeperTableEntryCount())
                    i = 0;   //if end then wrap around to first entry
                if ((name=beeperNameForTableIndex(i)) != NULL)
                    break;   //if name OK then play sound below
                if (i == lastSoundIdx + 1) {     //prevent infinite loop
                    cliPrintf("Error playing sound\r\n");
                    return;
                }
            }
        }
    } else {       //index value was given
        i = atoi(cmdline);
        if ((name=beeperNameForTableIndex(i)) == NULL) {
            cliPrintf("No sound for index %d\r\n", i);
            return;
        }
    }
    lastSoundIdx = i;
    beeperSilence();
    cliPrintf("Playing sound %d: %s\r\n", i, name);
    beeper(beeperModeForTableIndex(i));
#endif
}

static void cliProfile(char *cmdline)
{
    int i;

    if (isEmpty(cmdline)) {
        cliPrintf("profile %d\r\n", getCurrentProfile());
        return;
    } else {
        i = atoi(cmdline);
        if (i >= 0 && i < MAX_PROFILE_COUNT) {
            masterConfig.current_profile_index = i;
            writeEEPROM();
            readEEPROM();
            cliProfile("");
        }
    }
}

static void cliRateProfile(char *cmdline)
{
    int i;

    if (isEmpty(cmdline)) {
        cliPrintf("rateprofile %d\r\n", getCurrentControlRateProfile());
        return;
    } else {
        i = atoi(cmdline);
        if (i >= 0 && i < MAX_CONTROL_RATE_PROFILE_COUNT) {
            changeControlRateProfile(i);
            cliRateProfile("");
        }
    }
}

static void cliReboot(void) {
    cliPrint("\r\nRebooting");
    bufWriterFlush(cliWriter);
    waitForSerialPortToFinishTransmitting(cliPort);
    stopMotors();
    handleOneshotFeatureChangeOnRestart();
    systemReset();
}

static void cliSave(char *cmdline)
{
    UNUSED(cmdline);

    cliPrint("Saving");
    //copyCurrentProfileToProfileSlot(masterConfig.current_profile_index);
    writeEEPROM();
    cliReboot();
}

static void cliDefaults(char *cmdline)
{
    UNUSED(cmdline);

    cliPrint("Resetting to defaults");
    resetEEPROM();
    cliReboot();
}

static void cliPrint(const char *str)
{
    while (*str)
        bufWriterAppend(cliWriter, *str++);
}

static void cliPutp(void *p, char ch)
{
    bufWriterAppend(p, ch);
}

static void cliPrintf(const char *fmt, ...)
{
    va_list va;
    va_start(va, fmt);
    tfp_format(cliWriter, cliPutp, fmt, va);
    va_end(va);
}

static void cliWrite(uint8_t ch)
{
    bufWriterAppend(cliWriter, ch);
}

static void cliPrintVar(const clivalue_t *var, uint32_t full)
{
    int32_t value = 0;
    char buf[8];

    void *ptr = var->ptr;
    if ((var->type & VALUE_SECTION_MASK) == PROFILE_VALUE) {
        ptr = ((uint8_t *)ptr) + (sizeof(profile_t) * masterConfig.current_profile_index);
    }
    if ((var->type & VALUE_SECTION_MASK) == CONTROL_RATE_VALUE) {
        ptr = ((uint8_t *)ptr) + (sizeof(controlRateConfig_t) * getCurrentControlRateProfile());
    }

    switch (var->type & VALUE_TYPE_MASK) {
        case VAR_UINT8:
            value = *(uint8_t *)ptr;
            break;

        case VAR_INT8:
            value = *(int8_t *)ptr;
            break;

        case VAR_UINT16:
            value = *(uint16_t *)ptr;
            break;

        case VAR_INT16:
            value = *(int16_t *)ptr;
            break;

        case VAR_UINT32:
            value = *(uint32_t *)ptr;
            break;

        case VAR_FLOAT:
            cliPrintf("%s", ftoa(*(float *)ptr, buf));
            if (full && (var->type & VALUE_MODE_MASK) == MODE_DIRECT) {
                cliPrintf(" %s", ftoa((float)var->config.minmax.min, buf));
                cliPrintf(" %s", ftoa((float)var->config.minmax.max, buf));
            }
            return; // return from case for float only
    }

    switch(var->type & VALUE_MODE_MASK) {
        case MODE_DIRECT:
            cliPrintf("%d", value);
            if (full) {
                cliPrintf(" %d %d", var->config.minmax.min, var->config.minmax.max);
            }
            break;
        case MODE_LOOKUP:
            cliPrintf(lookupTables[var->config.lookup.tableIndex].values[value]);
            break;
    }
}

static void cliSetVar(const clivalue_t *var, const int_float_value_t value)
{
    void *ptr = var->ptr;
    if ((var->type & VALUE_SECTION_MASK) == PROFILE_VALUE) {
        ptr = ((uint8_t *)ptr) + (sizeof(profile_t) * masterConfig.current_profile_index);
    }
    if ((var->type & VALUE_SECTION_MASK) == CONTROL_RATE_VALUE) {
        ptr = ((uint8_t *)ptr) + (sizeof(controlRateConfig_t) * getCurrentControlRateProfile());
    }

    switch (var->type & VALUE_TYPE_MASK) {
        case VAR_UINT8:
        case VAR_INT8:
            *(int8_t *)ptr = value.int_value;
            break;

        case VAR_UINT16:
        case VAR_INT16:
            *(int16_t *)ptr = value.int_value;
            break;

        case VAR_UINT32:
            *(uint32_t *)ptr = value.int_value;
            break;

        case VAR_FLOAT:
            *(float *)ptr = (float)value.float_value;
            break;
    }
}

static void cliSet(char *cmdline)
{
    uint32_t i;
    uint32_t len;
    const clivalue_t *val;
    char *eqptr = NULL;

    len = strlen(cmdline);

    if (len == 0 || (len == 1 && cmdline[0] == '*')) {
        cliPrint("Current settings: \r\n");
        for (i = 0; i < VALUE_COUNT; i++) {
            val = &valueTable[i];
            cliPrintf("%s = ", valueTable[i].name);
            cliPrintVar(val, len); // when len is 1 (when * is passed as argument), it will print min/max values as well, for gui
            cliPrint("\r\n");
        }
    } else if ((eqptr = strstr(cmdline, "=")) != NULL) {
        // has equals

        char *lastNonSpaceCharacter = eqptr;
        while (*(lastNonSpaceCharacter - 1) == ' ') {
            lastNonSpaceCharacter--;
        }
        uint8_t variableNameLength = lastNonSpaceCharacter - cmdline;

        // skip the '=' and any ' ' characters
        eqptr++;
        while (*(eqptr) == ' ') {
            eqptr++;
        }

        for (i = 0; i < VALUE_COUNT; i++) {
            val = &valueTable[i];
            // ensure exact match when setting to prevent setting variables with shorter names
            if (strncasecmp(cmdline, valueTable[i].name, strlen(valueTable[i].name)) == 0 && variableNameLength == strlen(valueTable[i].name)) {

                bool changeValue = false;
                int_float_value_t tmp;
                switch (valueTable[i].type & VALUE_MODE_MASK) {
                    case MODE_DIRECT: {
                            int32_t value = 0;
                            float valuef = 0;

                            value = atoi(eqptr);
                            valuef = fastA2F(eqptr);

                            if (valuef >= valueTable[i].config.minmax.min && valuef <= valueTable[i].config.minmax.max) { // note: compare float value

                                if ((valueTable[i].type & VALUE_TYPE_MASK) == VAR_FLOAT)
                                    tmp.float_value = valuef;
                                else
                                    tmp.int_value = value;

                                changeValue = true;
                            }
                        }
                        break;
                    case MODE_LOOKUP: {
                            const lookupTableEntry_t *tableEntry = &lookupTables[valueTable[i].config.lookup.tableIndex];
                            bool matched = false;
                            for (uint8_t tableValueIndex = 0; tableValueIndex < tableEntry->valueCount && !matched; tableValueIndex++) {
                                matched = strcasecmp(tableEntry->values[tableValueIndex], eqptr) == 0;

                                if (matched) {
                                    tmp.int_value = tableValueIndex;
                                    changeValue = true;
                                }
                            }
                        }
                        break;
                }

                if (changeValue) {
                    cliSetVar(val, tmp);

                    cliPrintf("%s set to ", valueTable[i].name);
                    cliPrintVar(val, 0);
                } else {
                    cliPrint("Invalid value\r\n");
                }

                return;
            }
        }
        cliPrint("Invalid name\r\n");
    } else {
        // no equals, check for matching variables.
        cliGet(cmdline);
    }
}

static void cliGet(char *cmdline)
{
    uint32_t i;
    const clivalue_t *val;
    int matchedCommands = 0;

    for (i = 0; i < VALUE_COUNT; i++) {
        if (strstr(valueTable[i].name, cmdline)) {
            val = &valueTable[i];
            cliPrintf("%s = ", valueTable[i].name);
            cliPrintVar(val, 0);
            cliPrint("\r\n");

            matchedCommands++;
        }
    }


    if (matchedCommands) {
    	return;
    }

    cliPrint("Invalid name\r\n");
}

static void cliStatus(char *cmdline)
{
    UNUSED(cmdline);

<<<<<<< HEAD
    cliPrintf("System Uptime: %d seconds, Voltage: %d * 0.1V (%dS battery - %s)\r\n",
        millis() / 1000,
        vbat,
        batteryCellCount,
        getBatteryStateString()
    );
    cliPrintf("CPU Clock=%dMHz", (SystemCoreClock / 1000000));
=======
    printf("System Uptime: %d seconds, Voltage: %d * 0.1V (%dS battery - %s), System load: %d.%02d\r\n",
        millis() / 1000, vbat, batteryCellCount, getBatteryStateString(), averageSystemLoadPercent / 100, averageSystemLoadPercent % 100);

    printf("CPU Clock=%dMHz", (SystemCoreClock / 1000000));
>>>>>>> 2ec27361

#ifndef CJMCU
    uint8_t i;
    uint32_t mask;
    uint32_t detectedSensorsMask = sensorsMask();

    for (i = 0; ; i++) {

        if (sensorTypeNames[i] == NULL)
            break;

        mask = (1 << i);
        if ((detectedSensorsMask & mask) && (mask & SENSOR_NAMES_MASK)) {
            const char *sensorHardware;
            uint8_t sensorHardwareIndex = detectedSensors[i];
            sensorHardware = sensorHardwareNames[i][sensorHardwareIndex];

            cliPrintf(", %s=%s", sensorTypeNames[i], sensorHardware);

            if (mask == SENSOR_ACC && acc.revisionCode) {
                cliPrintf(".%c", acc.revisionCode);
            }
        }
    }
#endif
    cliPrint("\r\n");

#ifdef USE_I2C
    uint16_t i2cErrorCounter = i2cGetErrorCounter();
#else
    uint16_t i2cErrorCounter = 0;
#endif

    cliPrintf("Cycle Time: %d, I2C Errors: %d, config size: %d\r\n", cycleTime, i2cErrorCounter, sizeof(master_t));
}

#ifndef SKIP_TASK_STATISTICS
static void cliTasks(char *cmdline)
{
    UNUSED(cmdline);

    cfTaskId_e taskId;
    cfTaskInfo_t taskInfo;

    printf("Task list:\r\n");
    for (taskId = 0; taskId < TASK_COUNT; taskId++) {
        getTaskInfo(taskId, &taskInfo);
        if (taskInfo.isEnabled) {
            printf("%d - %s, max = %d us, avg = %d us, total = %d ms\r\n", taskId, taskInfo.taskName, taskInfo.maxExecutionTime, taskInfo.averageExecutionTime, taskInfo.totalExecutionTime / 1000);
        }
    }
}
#endif

static void cliVersion(char *cmdline)
{
    UNUSED(cmdline);

    cliPrintf("# Cleanflight/%s %s %s / %s (%s)",
        targetName,
        FC_VERSION_STRING,
        buildDate,
        buildTime,
        shortGitRevision
    );
}

void cliProcess(void)
{
    if (!cliWriter) {
        return;
    }

    // Be a little bit tricky.  Flush the last inputs buffer, if any.
    bufWriterFlush(cliWriter);
    
    while (serialRxBytesWaiting(cliPort)) {
        uint8_t c = serialRead(cliPort);
        if (c == '\t' || c == '?') {
            // do tab completion
            const clicmd_t *cmd, *pstart = NULL, *pend = NULL;
            uint32_t i = bufferIndex;
            for (cmd = cmdTable; cmd < cmdTable + CMD_COUNT; cmd++) {
                if (bufferIndex && (strncasecmp(cliBuffer, cmd->name, bufferIndex) != 0))
                    continue;
                if (!pstart)
                    pstart = cmd;
                pend = cmd;
            }
            if (pstart) {    /* Buffer matches one or more commands */
                for (; ; bufferIndex++) {
                    if (pstart->name[bufferIndex] != pend->name[bufferIndex])
                        break;
                    if (!pstart->name[bufferIndex] && bufferIndex < sizeof(cliBuffer) - 2) {
                        /* Unambiguous -- append a space */
                        cliBuffer[bufferIndex++] = ' ';
                        cliBuffer[bufferIndex] = '\0';
                        break;
                    }
                    cliBuffer[bufferIndex] = pstart->name[bufferIndex];
                }
            }
            if (!bufferIndex || pstart != pend) {
                /* Print list of ambiguous matches */
                cliPrint("\r\033[K");
                for (cmd = pstart; cmd <= pend; cmd++) {
                    cliPrint(cmd->name);
                    cliWrite('\t');
                }
                cliPrompt();
                i = 0;    /* Redraw prompt */
            }
            for (; i < bufferIndex; i++)
                cliWrite(cliBuffer[i]);
        } else if (!bufferIndex && c == 4) {   // CTRL-D
            cliExit(cliBuffer);
            return;
        } else if (c == 12) {                  // NewPage / CTRL-L
            // clear screen
            cliPrint("\033[2J\033[1;1H");
            cliPrompt();
        } else if (bufferIndex && (c == '\n' || c == '\r')) {
            // enter pressed
            cliPrint("\r\n");

            // Strip comment starting with # from line
            char *p = cliBuffer;
            p = strchr(p, '#');
            if (NULL != p) {
                bufferIndex = (uint32_t)(p - cliBuffer);
            }

            // Strip trailing whitespace
            while (bufferIndex > 0 && cliBuffer[bufferIndex - 1] == ' ') {
                bufferIndex--;
            }

            // Process non-empty lines
            if (bufferIndex > 0) {
                cliBuffer[bufferIndex] = 0; // null terminate

                const clicmd_t *cmd;
                for (cmd = cmdTable; cmd < cmdTable + CMD_COUNT; cmd++) {
                    if(!strncasecmp(cliBuffer, cmd->name, strlen(cmd->name))   // command names match
                       && !isalnum((unsigned)cliBuffer[strlen(cmd->name)]))    // next characted in bufffer is not alphanumeric (command is correctly terminated)
                        break;
                }
                if(cmd < cmdTable + CMD_COUNT)
                    cmd->func(cliBuffer + strlen(cmd->name) + 1);
                else
                    cliPrint("Unknown command, try 'help'");
                bufferIndex = 0;
            }

            memset(cliBuffer, 0, sizeof(cliBuffer));

            // 'exit' will reset this flag, so we don't need to print prompt again
            if (!cliMode)
                return;

            cliPrompt();
        } else if (c == 127) {
            // backspace
            if (bufferIndex) {
                cliBuffer[--bufferIndex] = 0;
                cliPrint("\010 \010");
            }
        } else if (bufferIndex < sizeof(cliBuffer) && c >= 32 && c <= 126) {
            if (!bufferIndex && c == ' ')
                continue; // Ignore leading spaces
            cliBuffer[bufferIndex++] = c;
            cliWrite(c);
        }
    }
}

void cliInit(serialConfig_t *serialConfig)
{
    UNUSED(serialConfig);
}
#endif<|MERGE_RESOLUTION|>--- conflicted
+++ resolved
@@ -2396,20 +2396,16 @@
 {
     UNUSED(cmdline);
 
-<<<<<<< HEAD
-    cliPrintf("System Uptime: %d seconds, Voltage: %d * 0.1V (%dS battery - %s)\r\n",
+    cliPrintf("System Uptime: %d seconds, Voltage: %d * 0.1V (%dS battery - %s), System load: %d.%02d\r\n",
         millis() / 1000,
         vbat,
         batteryCellCount,
-        getBatteryStateString()
+        getBatteryStateString(),
+        averageSystemLoadPercent / 100,
+        averageSystemLoadPercent % 100
     );
+
     cliPrintf("CPU Clock=%dMHz", (SystemCoreClock / 1000000));
-=======
-    printf("System Uptime: %d seconds, Voltage: %d * 0.1V (%dS battery - %s), System load: %d.%02d\r\n",
-        millis() / 1000, vbat, batteryCellCount, getBatteryStateString(), averageSystemLoadPercent / 100, averageSystemLoadPercent % 100);
-
-    printf("CPU Clock=%dMHz", (SystemCoreClock / 1000000));
->>>>>>> 2ec27361
 
 #ifndef CJMCU
     uint8_t i;
