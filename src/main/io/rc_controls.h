--- conflicted
+++ resolved
@@ -48,11 +48,8 @@
     BOXSERVO3,
     BOXBLACKBOX,
     BOXFAILSAFE,
-<<<<<<< HEAD
     BOXTAILTUNE,
-=======
     BOXAIRMODE,
->>>>>>> cad401da
     CHECKBOX_ITEM_COUNT
 } boxId_e;
 
