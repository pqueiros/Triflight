--- conflicted
+++ resolved
@@ -15,11 +15,8 @@
  * along with Cleanflight.  If not, see <http://www.gnu.org/licenses/>.
  */
 
-<<<<<<< HEAD
-=======
 #define FILTER_TAPS 13
 
->>>>>>> cad401da
 typedef struct filterStatePt1_s {
 	float state;
 	float RC;
